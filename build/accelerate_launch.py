# Copyright The FMS HF Tuning Authors
#
# Licensed under the Apache License, Version 2.0 (the "License");
# you may not use this file except in compliance with the License.
# You may obtain a copy of the License at
#
#     http://www.apache.org/licenses/LICENSE-2.0
#
# Unless required by applicable law or agreed to in writing, software
# distributed under the License is distributed on an "AS IS" BASIS,
# WITHOUT WARRANTIES OR CONDITIONS OF ANY KIND, either express or implied.
# See the License for the specific language governing permissions and
# limitations under the License.
"""Script wraps sft_trainer to run with accelerate for multi and single GPU cases.
Read accelerate_launch_args configuration via environment variable `SFT_TRAINER_CONFIG_JSON_PATH`
for the path to the JSON config file with parameters or `SFT_TRAINER_CONFIG_JSON_ENV_VAR`
for the encoded config string to parse.
"""

# Standard
import os
import logging
import subprocess
import sys
import traceback
import tempfile
import shutil
from pathlib import Path
import json

# Third Party
from accelerate.commands.launch import launch_command
from transformers import AutoModelForCausalLM, AutoTokenizer
from peft import PeftModel
from torch import bfloat16

# Local
from build.utils import (
    process_accelerate_launch_args,
    serialize_args,
    get_highest_checkpoint,
    copy_checkpoint,
)
from tuning.utils.config_utils import get_json_config
from tuning.config.tracker_configs import FileLoggingTrackerConfig
from tuning.utils.error_logging import (
    write_termination_log,
    USER_ERROR_EXIT_CODE,
    INTERNAL_ERROR_EXIT_CODE,
)
from tuning.data import tokenizer_data_utils

ERROR_LOG = "/dev/termination-log"


def get_base_model_from_adapter_config(adapter_config):
    """Given path to adapter_config.json file, returns the base model name"""
    with open(adapter_config, "r", encoding="utf-8") as config_file:
        adapter_config = json.load(config_file)
        return adapter_config.get("base_model_name_or_path")


def main():
    LOGLEVEL = os.environ.get("LOG_LEVEL", "WARNING").upper()
    logging.basicConfig(level=LOGLEVEL)

    if not os.getenv("TERMINATION_LOG_FILE"):
        os.environ["TERMINATION_LOG_FILE"] = ERROR_LOG

    ##########
    #
    # Parse arguments
    #
    ##########
    try:
        job_config = get_json_config()
        if not job_config:
            raise ValueError(
                "Must set environment variable 'SFT_TRAINER_CONFIG_JSON_PATH' \
            or 'SFT_TRAINER_CONFIG_JSON_ENV_VAR'."
            )

        args = process_accelerate_launch_args(job_config)
        logging.debug("accelerate launch parsed args: %s", args)
    except FileNotFoundError as e:
        logging.error(traceback.format_exc())
        write_termination_log("Unable to load file: {}".format(e))
        sys.exit(USER_ERROR_EXIT_CODE)
    except (TypeError, ValueError, EnvironmentError) as e:
        logging.error(traceback.format_exc())
        write_termination_log(
            f"Exception raised during training. This may be a problem with your input: {e}"
        )
        sys.exit(USER_ERROR_EXIT_CODE)
    except Exception as e:  # pylint: disable=broad-except
        logging.error(traceback.format_exc())
        write_termination_log(f"Unhandled exception during training. {e}")
        sys.exit(INTERNAL_ERROR_EXIT_CODE)

    ##########
    #
    # Launch training
    #
    ##########
    original_output_dir = job_config.get("output_dir")
    with tempfile.TemporaryDirectory() as tempdir:
        try:
            # checkpoints outputted to tempdir, only final checkpoint copied to output dir
            job_config["output_dir"] = tempdir
            updated_args = serialize_args(job_config)
            os.environ["SFT_TRAINER_CONFIG_JSON_ENV_VAR"] = updated_args

            launch_command(args)
        except subprocess.CalledProcessError as e:
            # If the subprocess throws an exception, the base exception is hidden in the
            # subprocess call and is difficult to access at this level. However, that is not
            # an issue because sft_trainer.py would have already written the exception
            # message to termination log.
            logging.error(traceback.format_exc())
            # The exit code that sft_trainer.py threw is captured in e.returncode

            return_code = e.returncode
            if return_code not in [INTERNAL_ERROR_EXIT_CODE, USER_ERROR_EXIT_CODE]:
                return_code = INTERNAL_ERROR_EXIT_CODE
                write_termination_log(f"Unhandled exception during training. {e}")
            sys.exit(return_code)
        except Exception as e:  # pylint: disable=broad-except
            logging.error(traceback.format_exc())
            write_termination_log(f"Unhandled exception during training. {e}")
            sys.exit(INTERNAL_ERROR_EXIT_CODE)

        try:
<<<<<<< HEAD
            last_checkpoint_dir = get_highest_checkpoint(tempdir)
            last_checkpoint_path = os.path.join(tempdir, last_checkpoint_dir)

            use_flash_attn = job_config.get("use_flash_attn", True)
            adapter_config_path = os.path.join(
                last_checkpoint_path, "adapter_config.json"
=======
            # copy last checkpoint into mounted output dir
            pt_checkpoint_dir = get_highest_checkpoint(tempdir)
            logging.info(
                "Copying last checkpoint %s into output dir %s",
                pt_checkpoint_dir,
                original_output_dir,
            )
            copy_checkpoint(
                os.path.join(tempdir, pt_checkpoint_dir), original_output_dir
>>>>>>> 7dfd4e71
            )
            tokenizer = AutoTokenizer.from_pretrained(last_checkpoint_path)

            if os.path.exists(adapter_config_path):
                base_model_path = get_base_model_from_adapter_config(
                    adapter_config_path
                )
                base_model = AutoModelForCausalLM.from_pretrained(
                    base_model_path,
                    attn_implementation="flash_attention_2" if use_flash_attn else None,
                    torch_dtype=bfloat16 if use_flash_attn else None,
                )

                # since the peft library (PEFTModelForCausalLM) does not handle cases
                # where the model's layers are modified, in our case the embedding layer
                # is modified, so we resize the backbone model's embedding layer with our own
                # utility before passing it along to load the PEFT model.
                tokenizer_data_utils.tokenizer_and_embedding_resize(
                    {}, tokenizer=tokenizer, model=base_model
                )
                model = PeftModel.from_pretrained(
                    base_model,
                    last_checkpoint_path,
                    attn_implementation="flash_attention_2" if use_flash_attn else None,
                    torch_dtype=bfloat16 if use_flash_attn else None,
                )
            else:
                model = AutoModelForCausalLM.from_pretrained(
                    last_checkpoint_path,
                    attn_implementation="flash_attention_2" if use_flash_attn else None,
                    torch_dtype=bfloat16 if use_flash_attn else None,
                )

            model_arch = model.config.model_type
            # check that it is a granite model with llama architecture with tied weights
            # ie. lm_head is duplicate of embeddings

            # a fine tuned model will have params_dict.get("model.embed_tokens.weight")
            # a prompt adapter has params_dict.get("base_model.model.embed_tokens.weight")
            # a lora adapter has params_dict.get("base_model.model.model.embed_tokens.weight")
            copy_checkpoint = True
            if model_arch == "llama" and hasattr(model, "lm_head"):
                if (
                    # lora tuned model has an addt model layer
                    (
                        hasattr(model.model, "model")
                        and model.lm_head.weight.untyped_storage().data_ptr()
                        == model.model.model.embed_tokens.weight.untyped_storage().data_ptr()
                    )
                    # prompt tuned model or fine tuned model
                    or (
                        hasattr(model.model, "embed_tokens")
                        and model.lm_head.weight.untyped_storage().data_ptr()
                        == model.model.embed_tokens.weight.untyped_storage().data_ptr()
                    )
                ):

                    copy_checkpoint = False
                    logging.info("Removing lm_head from checkpoint")
                    del model.lm_head.weight

                    if hasattr(model, "lm_head.weight"):
                        logging.warning("Failed to delete lm_head.weight from model")

                    logging.info("Saving checkpoint to %s", original_output_dir)
                    model.save_pretrained(original_output_dir)
                    # save tokenizer with model
                    tokenizer.save_pretrained(original_output_dir)

            # copy last checkpoint into mounted output dir
            if copy_checkpoint:
                logging.info(
                    "Copying last checkpoint %s into output dir %s",
                    last_checkpoint_dir,
                    original_output_dir,
                )
                shutil.copytree(
                    last_checkpoint_path,
                    original_output_dir,
                    dirs_exist_ok=True,
                )
        except Exception as e:  # pylint: disable=broad-except
            logging.error(traceback.format_exc())
            write_termination_log(
                f"Exception encountered writing output model to storage: {e}"
            )
            sys.exit(INTERNAL_ERROR_EXIT_CODE)

        # copy over any loss logs
        try:
            train_logs_filepath = os.path.join(
                tempdir,
                FileLoggingTrackerConfig.training_logs_filename,
            )
            if os.path.exists(train_logs_filepath):
                shutil.copy(train_logs_filepath, original_output_dir)

            # The .complete file will signal to users that we are finished copying
            # files over
            if os.path.exists(original_output_dir):
                Path(os.path.join(original_output_dir, ".complete")).touch()
        except Exception as e:  # pylint: disable=broad-except
            logging.error(traceback.format_exc())
            write_termination_log(
                f"Exception encountered in capturing training logs: {e}"
            )
            sys.exit(INTERNAL_ERROR_EXIT_CODE)

    return 0


if __name__ == "__main__":
    main()<|MERGE_RESOLUTION|>--- conflicted
+++ resolved
@@ -130,24 +130,12 @@
             sys.exit(INTERNAL_ERROR_EXIT_CODE)
 
         try:
-<<<<<<< HEAD
             last_checkpoint_dir = get_highest_checkpoint(tempdir)
             last_checkpoint_path = os.path.join(tempdir, last_checkpoint_dir)
 
             use_flash_attn = job_config.get("use_flash_attn", True)
             adapter_config_path = os.path.join(
                 last_checkpoint_path, "adapter_config.json"
-=======
-            # copy last checkpoint into mounted output dir
-            pt_checkpoint_dir = get_highest_checkpoint(tempdir)
-            logging.info(
-                "Copying last checkpoint %s into output dir %s",
-                pt_checkpoint_dir,
-                original_output_dir,
-            )
-            copy_checkpoint(
-                os.path.join(tempdir, pt_checkpoint_dir), original_output_dir
->>>>>>> 7dfd4e71
             )
             tokenizer = AutoTokenizer.from_pretrained(last_checkpoint_path)
 
@@ -188,7 +176,7 @@
             # a fine tuned model will have params_dict.get("model.embed_tokens.weight")
             # a prompt adapter has params_dict.get("base_model.model.embed_tokens.weight")
             # a lora adapter has params_dict.get("base_model.model.model.embed_tokens.weight")
-            copy_checkpoint = True
+            copy_checkpoint_bool = True
             if model_arch == "llama" and hasattr(model, "lm_head"):
                 if (
                     # lora tuned model has an addt model layer
@@ -205,7 +193,7 @@
                     )
                 ):
 
-                    copy_checkpoint = False
+                    copy_checkpoint_bool = False
                     logging.info("Removing lm_head from checkpoint")
                     del model.lm_head.weight
 
@@ -218,16 +206,14 @@
                     tokenizer.save_pretrained(original_output_dir)
 
             # copy last checkpoint into mounted output dir
-            if copy_checkpoint:
+            if copy_checkpoint_bool:
                 logging.info(
                     "Copying last checkpoint %s into output dir %s",
                     last_checkpoint_dir,
                     original_output_dir,
                 )
-                shutil.copytree(
-                    last_checkpoint_path,
-                    original_output_dir,
-                    dirs_exist_ok=True,
+                copy_checkpoint(
+                    last_checkpoint_path, original_output_dir
                 )
         except Exception as e:  # pylint: disable=broad-except
             logging.error(traceback.format_exc())
