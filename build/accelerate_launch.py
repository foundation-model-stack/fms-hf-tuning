# Copyright The FMS HF Tuning Authors
#
# Licensed under the Apache License, Version 2.0 (the "License");
# you may not use this file except in compliance with the License.
# You may obtain a copy of the License at
#
#     http://www.apache.org/licenses/LICENSE-2.0
#
# Unless required by applicable law or agreed to in writing, software
# distributed under the License is distributed on an "AS IS" BASIS,
# WITHOUT WARRANTIES OR CONDITIONS OF ANY KIND, either express or implied.
# See the License for the specific language governing permissions and
# limitations under the License.
"""Script wraps sft_trainer to run with accelerate for multi and single GPU cases.
Read accelerate_launch_args configuration via environment variable `SFT_TRAINER_CONFIG_JSON_PATH`
for the path to the JSON config file with parameters or `SFT_TRAINER_CONFIG_JSON_ENV_VAR`
for the encoded config string to parse.
"""

# Standard
import os
import logging
import subprocess
import sys
import traceback
from pathlib import Path
import json

# Third Party
from accelerate.commands.launch import launch_command
from transformers import AutoModelForCausalLM, AutoTokenizer
from peft import PeftModel
from torch import bfloat16

# Local
from build.utils import (
    process_accelerate_launch_args,
    get_highest_checkpoint,
)
from tuning.utils.config_utils import get_json_config
from tuning.utils.error_logging import (
    write_termination_log,
    USER_ERROR_EXIT_CODE,
    INTERNAL_ERROR_EXIT_CODE,
)
from tuning.data import tokenizer_data_utils

ERROR_LOG = "/dev/termination-log"


def get_base_model_from_adapter_config(adapter_config):
    """Given path to adapter_config.json file, returns the base model name"""
    with open(adapter_config, "r", encoding="utf-8") as config_file:
        adapter_config = json.load(config_file)
        return adapter_config.get("base_model_name_or_path")


def main():
    if not os.getenv("TERMINATION_LOG_FILE"):
        os.environ["TERMINATION_LOG_FILE"] = ERROR_LOG

    ##########
    #
    # Parse arguments
    #
    ##########
    try:
        job_config = get_json_config()
        if not job_config:
            raise ValueError(
                "Must set environment variable 'SFT_TRAINER_CONFIG_JSON_PATH' \
            or 'SFT_TRAINER_CONFIG_JSON_ENV_VAR'."
            )

        # Configure log_level of python native logger.
        # CLI arg takes precedence over env var. And if neither is set, we use default "WARNING"
        log_level = job_config.get(
            "log_level"
        )  # this will be set to either the value found or None
        if (
            not log_level
        ):  # if log level not set by job_config aka by JSON, set it via env var or set default
            log_level = os.environ.get("LOG_LEVEL", "WARNING")
        log_level = log_level.upper()
        logging.basicConfig(level=log_level)

        args = process_accelerate_launch_args(job_config)
        logging.debug("accelerate launch parsed args: %s", args)
    except FileNotFoundError as e:
        logging.error(traceback.format_exc())
        write_termination_log("Unable to load file: {}".format(e))
        sys.exit(USER_ERROR_EXIT_CODE)
    except (TypeError, ValueError, EnvironmentError) as e:
        logging.error(traceback.format_exc())
        write_termination_log(
            f"Exception raised during training. This may be a problem with your input: {e}"
        )
        sys.exit(USER_ERROR_EXIT_CODE)
    except Exception as e:  # pylint: disable=broad-except
        logging.error(traceback.format_exc())
        write_termination_log(f"Unhandled exception during training. {e}")
        sys.exit(INTERNAL_ERROR_EXIT_CODE)

    ##########
    #
    # Launch training
    #
    ##########
<<<<<<< HEAD
    output_dir = job_config.get("output_dir")
    try:
        # checkpoints outputted to tempdir, only final checkpoint copied to output dir
        launch_command(args)
    except subprocess.CalledProcessError as e:
        # If the subprocess throws an exception, the base exception is hidden in the
        # subprocess call and is difficult to access at this level. However, that is not
        # an issue because sft_trainer.py would have already written the exception
        # message to termination log.
        logging.error(traceback.format_exc())
        # The exit code that sft_trainer.py threw is captured in e.returncode

        return_code = e.returncode
        if return_code not in [INTERNAL_ERROR_EXIT_CODE, USER_ERROR_EXIT_CODE]:
            return_code = INTERNAL_ERROR_EXIT_CODE
=======
    original_output_dir = job_config.get("output_dir")
    with tempfile.TemporaryDirectory() as tempdir:
        try:
            # checkpoints outputted to tempdir, only final checkpoint copied to output dir
            job_config["output_dir"] = tempdir
            updated_args = serialize_args(job_config)
            os.environ["SFT_TRAINER_CONFIG_JSON_ENV_VAR"] = updated_args
            launch_command(args)
        except subprocess.CalledProcessError as e:
            # If the subprocess throws an exception, the base exception is hidden in the
            # subprocess call and is difficult to access at this level. However, that is not
            # an issue because sft_trainer.py would have already written the exception
            # message to termination log.
            logging.error(traceback.format_exc())
            # The exit code that sft_trainer.py threw is captured in e.returncode

            return_code = e.returncode
            if return_code not in [INTERNAL_ERROR_EXIT_CODE, USER_ERROR_EXIT_CODE]:
                return_code = INTERNAL_ERROR_EXIT_CODE
                write_termination_log(f"Unhandled exception during training. {e}")
            sys.exit(return_code)
        except Exception as e:  # pylint: disable=broad-except
            logging.error(traceback.format_exc())
>>>>>>> 0aae2aa3
            write_termination_log(f"Unhandled exception during training. {e}")
        sys.exit(return_code)
    except Exception as e:  # pylint: disable=broad-except
        logging.error(traceback.format_exc())
        write_termination_log(f"Unhandled exception during training. {e}")
        sys.exit(INTERNAL_ERROR_EXIT_CODE)

    # remove lm_head from granite with llama arch models
    try:
        checkpoint_dir = job_config.get("save_model_dir")
        if not checkpoint_dir:
            checkpoint_dir = os.path.join(
                output_dir, get_highest_checkpoint(output_dir)
            )

        use_flash_attn = job_config.get("use_flash_attn", True)
        adapter_config_path = os.path.join(checkpoint_dir, "adapter_config.json")
        tokenizer = AutoTokenizer.from_pretrained(checkpoint_dir)

        if os.path.exists(adapter_config_path):
            base_model_path = get_base_model_from_adapter_config(adapter_config_path)
            base_model = AutoModelForCausalLM.from_pretrained(
                base_model_path,
                attn_implementation="flash_attention_2" if use_flash_attn else None,
                torch_dtype=bfloat16 if use_flash_attn else None,
            )

            # since the peft library (PEFTModelForCausalLM) does not handle cases
            # where the model's layers are modified, in our case the embedding layer
            # is modified, so we resize the backbone model's embedding layer with our own
            # utility before passing it along to load the PEFT model.
            tokenizer_data_utils.tokenizer_and_embedding_resize(
                {}, tokenizer=tokenizer, model=base_model
            )
            model = PeftModel.from_pretrained(
                base_model,
                checkpoint_dir,
                attn_implementation="flash_attention_2" if use_flash_attn else None,
                torch_dtype=bfloat16 if use_flash_attn else None,
            )
        else:
            model = AutoModelForCausalLM.from_pretrained(
                checkpoint_dir,
                attn_implementation="flash_attention_2" if use_flash_attn else None,
                torch_dtype=bfloat16 if use_flash_attn else None,
            )

        model_arch = model.config.model_type
        # check that it is a granite model with llama architecture with tied weights
        # ie. lm_head is duplicate of embeddings

        # a fine tuned model will have params_dict.get("model.embed_tokens.weight")
        # a prompt adapter has params_dict.get("base_model.model.embed_tokens.weight")
        # a lora adapter has params_dict.get("base_model.model.model.embed_tokens.weight")
        if model_arch == "llama" and hasattr(model, "lm_head"):
            if (
                # lora tuned model has an addt model layer
                (
                    hasattr(model.model, "model")
                    and model.lm_head.weight.untyped_storage().data_ptr()
                    == model.model.model.embed_tokens.weight.untyped_storage().data_ptr()
                )
                # prompt tuned model or fine tuned model
                or (
                    hasattr(model.model, "embed_tokens")
                    and model.lm_head.weight.untyped_storage().data_ptr()
                    == model.model.embed_tokens.weight.untyped_storage().data_ptr()
                )
            ):

                logging.info("Removing lm_head from checkpoint")
                del model.lm_head.weight

                if hasattr(model, "lm_head.weight"):
                    logging.warning("Failed to delete lm_head.weight from model")

                logging.info("Saving checkpoint to %s", output_dir)
                model.save_pretrained(checkpoint_dir)
                # save tokenizer with model
                tokenizer.save_pretrained(checkpoint_dir)

    except Exception as e:  # pylint: disable=broad-except
        logging.error(traceback.format_exc())
        write_termination_log(f"Exception encountered removing lm_head from model: {e}")
        sys.exit(INTERNAL_ERROR_EXIT_CODE)

    # The .complete file will signal to users that we are finished copying
    # files over
    if os.path.exists(output_dir):
        Path(os.path.join(output_dir, ".complete")).touch()

    return 0


if __name__ == "__main__":
    main()<|MERGE_RESOLUTION|>--- conflicted
+++ resolved
@@ -106,7 +106,6 @@
     # Launch training
     #
     ##########
-<<<<<<< HEAD
     output_dir = job_config.get("output_dir")
     try:
         # checkpoints outputted to tempdir, only final checkpoint copied to output dir
@@ -122,33 +121,7 @@
         return_code = e.returncode
         if return_code not in [INTERNAL_ERROR_EXIT_CODE, USER_ERROR_EXIT_CODE]:
             return_code = INTERNAL_ERROR_EXIT_CODE
-=======
-    original_output_dir = job_config.get("output_dir")
-    with tempfile.TemporaryDirectory() as tempdir:
-        try:
-            # checkpoints outputted to tempdir, only final checkpoint copied to output dir
-            job_config["output_dir"] = tempdir
-            updated_args = serialize_args(job_config)
-            os.environ["SFT_TRAINER_CONFIG_JSON_ENV_VAR"] = updated_args
-            launch_command(args)
-        except subprocess.CalledProcessError as e:
-            # If the subprocess throws an exception, the base exception is hidden in the
-            # subprocess call and is difficult to access at this level. However, that is not
-            # an issue because sft_trainer.py would have already written the exception
-            # message to termination log.
-            logging.error(traceback.format_exc())
-            # The exit code that sft_trainer.py threw is captured in e.returncode
-
-            return_code = e.returncode
-            if return_code not in [INTERNAL_ERROR_EXIT_CODE, USER_ERROR_EXIT_CODE]:
-                return_code = INTERNAL_ERROR_EXIT_CODE
-                write_termination_log(f"Unhandled exception during training. {e}")
-            sys.exit(return_code)
-        except Exception as e:  # pylint: disable=broad-except
-            logging.error(traceback.format_exc())
->>>>>>> 0aae2aa3
-            write_termination_log(f"Unhandled exception during training. {e}")
-        sys.exit(return_code)
+    
     except Exception as e:  # pylint: disable=broad-except
         logging.error(traceback.format_exc())
         write_termination_log(f"Unhandled exception during training. {e}")
