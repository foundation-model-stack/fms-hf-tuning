--- conflicted
+++ resolved
@@ -463,10 +463,7 @@
 )
 # where num_added_tokens is returned by sft_trainer.train()
 ```
-<<<<<<< HEAD
-=======
 </details>
->>>>>>> 7714dfc6
 
 _________________________
 
