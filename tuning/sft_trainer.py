--- conflicted
+++ resolved
@@ -50,15 +50,12 @@
 from tuning.trainercontroller import TrainerControllerCallback
 from tuning.utils.config_utils import get_hf_peft_config, get_json_config
 from tuning.utils.data_type_utils import get_torch_dtype
-<<<<<<< HEAD
 from tuning.utils.error_logging import (
     INTERNAL_ERROR_EXIT_CODE,
     USER_ERROR_EXIT_CODE,
     write_termination_log,
 )
-=======
 from tuning.utils.data_utils import apply_custom_formatting_template
->>>>>>> 54466e69
 
 
 def train(
