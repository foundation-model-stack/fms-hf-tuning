--- conflicted
+++ resolved
@@ -93,19 +93,14 @@
         tokenizer.add_special_tokens({
             "pad_token": "<pad>",
         })
-<<<<<<< HEAD
 
     """TODO: near term - how response template ids are parsed out needs to be cleaned.
        The [2:] here applies if response template has \n prefix, it is needed to strip \n, otherwise template is not found.
        We will create issue to clean this out after we discuss data formats and collators we will support
     """
     response_template_ids = tokenizer.encode(data_args.response_template, add_special_tokens=False)[2:]
-
-    model_max_length = tokenizer.model_max_length
-=======
     
     model_max_length = min(train_args.model_max_length, tokenizer.model_max_length)
->>>>>>> c23cc9b9
     logger.info(f"Model max length {model_max_length}")
     if train_args.model_max_length > tokenizer.model_max_length:
         logger.warning(f"model_max_length {model_max_length} exceeds tokenizer.model_max_length {tokenizer.model_max_length}, using tokenizer.model_max_length {tokenizer.model_max_length}")
