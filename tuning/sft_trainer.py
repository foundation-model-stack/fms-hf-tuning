# Copyright The FMS HF Tuning Authors
#
# Licensed under the Apache License, Version 2.0 (the "License");
# you may not use this file except in compliance with the License.
# You may obtain a copy of the License at
#
#     http://www.apache.org/licenses/LICENSE-2.0
#
# Unless required by applicable law or agreed to in writing, software
# distributed under the License is distributed on an "AS IS" BASIS,
# WITHOUT WARRANTIES OR CONDITIONS OF ANY KIND, either express or implied.
# See the License for the specific language governing permissions and
# limitations under the License.

# Standard
from typing import Dict, List, Optional, Union
import dataclasses
import json
import logging
import os
import sys
import time
import traceback

# Third Party
from huggingface_hub.utils._validators import HFValidationError
from peft.utils.other import fsdp_auto_wrap_policy
from torch.cuda import OutOfMemoryError
<<<<<<< HEAD
from transformers import (
    AutoModelForCausalLM,
    AutoModelForVision2Seq,
    AutoProcessor,
    AutoTokenizer,
    GPT2Tokenizer,
    GPTNeoXTokenizerFast,
    LlamaTokenizer,
    LlamaTokenizerFast,
    TrainerCallback,
)
=======
from transformers import AutoModelForCausalLM, AutoTokenizer, TrainerCallback
>>>>>>> 8d4ba0b7
from transformers.trainer_utils import get_last_checkpoint
from transformers.utils import is_accelerate_available
from trl import SFTConfig, SFTTrainer
import transformers

# Local
from tuning.config import configs, peft_config
from tuning.config.acceleration_configs import (
    AccelerationFrameworkConfig,
    AttentionAndDistributedPackingConfig,
    FastMoeConfig,
    FusedOpsAndKernelsConfig,
    QuantizedLoraConfig,
    get_additional_accel_framework_callbacks,
)
from tuning.config.tracker_configs import (
    AimConfig,
    FileLoggingTrackerConfig,
    HFResourceScannerConfig,
    MLflowConfig,
    TrackerConfigFactory,
)
from tuning.data.data_handlers import DataHandler
from tuning.data.setup_dataprocessor import process_dataargs
from tuning.trackers.tracker_factory import FILE_LOGGING_TRACKER, get_tracker
from tuning.trainercontroller import TrainerControllerCallback
from tuning.utils.config_utils import get_hf_peft_config, get_json_config
from tuning.utils.data_type_utils import get_torch_dtype
from tuning.utils.error_logging import (
    INTERNAL_ERROR_EXIT_CODE,
    USER_ERROR_EXIT_CODE,
    write_termination_log,
)
from tuning.utils.logging import set_log_level
from tuning.utils.tokenizer_data_utils import (
    get_special_tokens_dict,
    tokenizer_and_embedding_resize,
)


def train(
    model_args: configs.ModelArguments,
    data_args: configs.DataArguments,
    train_args: configs.TrainingArguments,
    peft_config: Optional[  # pylint: disable=redefined-outer-name
        Union[peft_config.LoraConfig, peft_config.PromptTuningConfig]
    ] = None,
    trainer_controller_args: configs.TrainerControllerArguments = None,
    tracker_configs: Optional[TrackerConfigFactory] = TrackerConfigFactory(
        file_logger_config=FileLoggingTrackerConfig()
    ),
    additional_callbacks: Optional[List[TrainerCallback]] = None,
    exp_metadata: Optional[Dict] = None,
    quantized_lora_config: Optional[QuantizedLoraConfig] = None,
    fusedops_kernels_config: Optional[FusedOpsAndKernelsConfig] = None,
    attention_and_distributed_packing_config: Optional[
        AttentionAndDistributedPackingConfig
    ] = None,
    fast_moe_config: Optional[FastMoeConfig] = None,
    additional_data_handlers: Optional[Dict[str, DataHandler]] = None,
) -> tuple[SFTTrainer, dict]:
    """Call the SFTTrainer

    Args:
        model_args: tuning.config.configs.ModelArguments
        data_args: tuning.config.configs.DataArguments
        train_args: tuning.config.configs.TrainingArguments
        peft_config: peft_config.LoraConfig for Lora tuning | \
        peft_config.PromptTuningConfig for prompt tuning | \
        None for fine tuning
            The peft configuration to pass to trainer
        trainer_control_args: configs.TrainerControllerArguments \
            for controlling the training loop using policy rules
        tracker_configs: An instance of tuning.config.tracker_configs.TrackerConfigFactory \
                         which represents the configuration for various trackers\
                         Note, trackers need to be enabled to use this \
                         for e.g. --tracker(s) aim \
        additional_callbacks: List of callbacks to attach with SFTtrainer,\
                              besides those associated with experiment trackers \
                              or TrainerControllers. Callbacks associated with \
                              tracker with automatically be added.
        exp_metadata: Dict of key value pairs passed to train to be recoreded by the tracker.
        quantized_lora_config: tuning.config.acceleration_configs.QuantizedLoraConfig \
            Should be used in combination with peft_config.LoraConfig for Lora tuning \
        fusedops_kernels_config: tuning.config.acceleration_configs.FusedOpsAndKernelsConfig \
            Should be used in combination with quantized_lora_config. Also currently 
            fused_lora and fast_kernels must used together (may change in future). \
        attention_and_distributed_packing_config: Used for padding-free attention and multipack. \
        fast_moe_config: Used for ScatterMoE to run MoE models in parallel.
        additional_data_handlers: Dict [str:DataHandler] of any extra data handlers \
                                   to be registered with the data preprocessor
    Returns:
        Tuple: Instance of SFTTrainer , some metadata in a dict
            Metadata contains information on number of added tokens while tuning.
    """

    train_args, logger = set_log_level(train_args, "sft_trainer_train")

    # Validate parameters
    if (not isinstance(train_args.num_train_epochs, (float, int))) or (
        train_args.num_train_epochs <= 0
    ):
        raise ValueError("num_train_epochs has to be an integer/float >= 1")
    if (not isinstance(train_args.gradient_accumulation_steps, int)) or (
        train_args.gradient_accumulation_steps <= 0
    ):
        raise ValueError("gradient_accumulation_steps has to be an integer >= 1")

    if (
        attention_and_distributed_packing_config is not None
        and attention_and_distributed_packing_config.padding_free is not None
    ):
        if model_args.use_flash_attn is False:
            raise ValueError(
                "`--padding_free` argument was called without enabling flash attention, "
                "ensure `use_flash_attn = True` to use padding-free flash attention"
            )

        if train_args.packing:
            # We prevent Trainer from performing packing with padding_free.
            # Since the plugin computes attention efficiently without padding.
            raise ValueError(
                "`--padding_free` argument was called with `packing=True`, "
                "Trainer should not perform packing when using `--padding_free`"
            )

    task_type = "CAUSAL_LM"
    additional_metrics = {}

    # Initialize Trackers And Callbacks
    trackers = []
    trainer_callbacks = []

    if exp_metadata and (not isinstance(exp_metadata, dict)):
        raise ValueError("exp metadata passed should be a dict with valid json")

    if train_args.trackers is not None:
        requested_trackers = set(train_args.trackers)
    else:
        requested_trackers = set()

    # Ensure file logging is present
    if FILE_LOGGING_TRACKER not in requested_trackers:
        requested_trackers.add(FILE_LOGGING_TRACKER)

    if not isinstance(tracker_configs, TrackerConfigFactory):
        raise ValueError(
            "tracker configs should adhere to the TrackerConfigFactory type"
        )

    # Now initialize trackers one by one
    for name in requested_trackers:
        t = get_tracker(name, tracker_configs)
        cb = t.get_hf_callback()
        if cb is not None:
            trainer_callbacks.append(cb)
            trackers.append(t)

    # Now add trainer controller callbacks if requested
    if (trainer_controller_args is not None) and (
        trainer_controller_args.trainer_controller_config_file is not None
    ):
        tc_callback = TrainerControllerCallback(
            trainer_controller_args.trainer_controller_config_file,
        )
        trainer_callbacks.append(tc_callback)

    # Add any extra callback if passed by users
    if additional_callbacks is not None:
        for cb in additional_callbacks:
            if not isinstance(cb, TrainerCallback):
                raise ValueError(
                    "additional callbacks should be of type TrainerCallback"
                )
            trainer_callbacks.append(cb)

    framework = AccelerationFrameworkConfig.from_dataclasses(
        fast_moe_config,
        attention_and_distributed_packing_config,
        quantized_lora_config,
        fusedops_kernels_config,
    ).get_framework()

    # option to set multimodal var here
    model_load_time = time.time()
<<<<<<< HEAD
    processor = None
    try:
        # try to load vision model
        model_loader = AutoModelForVision2Seq.from_pretrained
        model = model_loader(
            model_args.model_name_or_path,
            cache_dir=train_args.cache_dir,
            torch_dtype=get_torch_dtype(model_args.torch_dtype),
            attn_implementation="flash_attention_2"
            if model_args.use_flash_attn
            else None,
        )
=======
    model = model_loader(
        model_args.model_name_or_path,
        cache_dir=train_args.cache_dir,
        torch_dtype=get_torch_dtype(model_args.torch_dtype),
        attn_implementation="flash_attention_2" if model_args.use_flash_attn else None,
        # avoid warning that use_cache is incompatible with gradient checkpointing
        use_cache=(not train_args.gradient_checkpointing),
    )
>>>>>>> 8d4ba0b7

        processor = AutoProcessor.from_pretrained(model_args.model_name_or_path)
        tokenizer = processor.tokenizer
    except ValueError:
        # fallback on loading language model
        model_loader = AutoModelForCausalLM.from_pretrained

        if framework is not None and framework.requires_custom_loading:
            model_loader = framework.model_loader  # drop-in new loader

        model = model_loader(
            model_args.model_name_or_path,
            cache_dir=train_args.cache_dir,
            torch_dtype=get_torch_dtype(model_args.torch_dtype),
            attn_implementation="flash_attention_2"
            if model_args.use_flash_attn
            else None,
        )

        # TODO: Move these to a config as well
        tokenizer = AutoTokenizer.from_pretrained(
            (
                model_args.tokenizer_name_or_path
                if model_args.tokenizer_name_or_path
                else model_args.model_name_or_path
            ),
            cache_dir=train_args.cache_dir,
            use_fast=True,
            legacy=True,
        )
    except Exception as e:  # pylint: disable=broad-except
        logger.error(traceback.format_exc())
        write_termination_log(f"Exception raised during loading model: {e}")
        sys.exit(USER_ERROR_EXIT_CODE)

    # Calculate and save additional metrics to track later.
    additional_metrics["model_load_time"] = time.time() - model_load_time

    peft_config = get_hf_peft_config(
        task_type,
        peft_config,
        (
            model_args.tokenizer_name_or_path
            if model_args.tokenizer_name_or_path
            else model_args.model_name_or_path
        ),
    )

    if data_args.chat_template:
        # TODO: passing "/n" through cli causes parsing issues,
        # hence providing a temporary fix
        data_args.chat_template = data_args.chat_template.replace(r"\n", "\n")

        logger.info("adding chat_template to the tokenizer")
        if tokenizer.chat_template:
            logger.warning(
                "replacing existing chat_template %s with the given chat_template %s",
                tokenizer.chat_template,
                data_args.chat_template,
            )
        tokenizer.chat_template = data_args.chat_template

    # Add special tokens only when a custom tokenizer is not passed
    special_tokens_dict = get_special_tokens_dict(
        tokenizer_name_or_path=model_args.tokenizer_name_or_path, tokenizer=tokenizer
    )

    # adds user specified special tokens to vocab
    if data_args.add_special_tokens:
        logger.info(
            "Adding user-defined special tokens: %s ", data_args.add_special_tokens
        )
        special_tokens_dict["additional_special_tokens"] = data_args.add_special_tokens

    # TODO: lower priority but understand if resizing impacts inference quality and why its needed.
    # It makes sense if we manipulate tokenizer that we also save it and provide it to inference.
    added_tokens_dict = tokenizer_and_embedding_resize(
        special_tokens_dict=special_tokens_dict,
        tokenizer=tokenizer,
        model=model,
        multiple_of=model_args.embedding_size_multiple_of,
    )

    # Configure the collator and validate args related to packing prior to formatting the dataset
    data_collator = None
    logger.info("Packing is set to %s ", train_args.packing)

    is_padding_free = False
    if attention_and_distributed_packing_config is not None:
        is_padding_free = attention_and_distributed_packing_config.is_padding_free

    data_preprocessing_time = time.time()
    (
        formatted_train_dataset,
        formatted_validation_dataset,
        data_args.dataset_text_field,
        data_collator,
        train_args.max_seq_length,
        dataset_kwargs,
    ) = process_dataargs(
        data_args,
        tokenizer,
        train_args,
        additional_data_handlers,
        is_padding_free=is_padding_free,
        processor=processor,
    )
    additional_metrics["data_preprocessing_time"] = (
        time.time() - data_preprocessing_time
    )

    if framework is not None and framework.requires_augmentation:
        model, (peft_config,) = framework.augmentation(
            model, train_args, modifiable_args=(peft_config,)
        )

    # HACK - The SFT Trainer has internal validation which inspects the name of the class
    # being used for the HF training args; if it's a TrainingArguments class, which is
    # presumably from transformers, it tries to build it into an SFT Config.
    #
    # This is unfortunately a naming collision with one of our own classes, which has extra
    # fields, and therefore can't be used to initialize the SFT Config. For now, to sidestep
    # this validation, we just drop the things that aren't part of the SFT Config and build one
    # from our object directly. In the future, we should consider renaming this class and / or
    # not adding things that are not directly used by the trainer instance to it.

    # To filter out fields that are not defined as init (eg. _n_gpu)
    transformer_train_arg_fields = [
        x.name for x in dataclasses.fields(SFTConfig) if x.init
    ]
    transformer_kwargs = {
        k: v for k, v in vars(train_args).items() if k in transformer_train_arg_fields
    }

    additional_args = {
        "dataset_text_field": data_args.dataset_text_field,
        "dataset_kwargs": dataset_kwargs,
    }
    training_args = SFTConfig(**transformer_kwargs, **additional_args)

    trainer = SFTTrainer(
        model=model,
        processing_class=tokenizer,
        train_dataset=formatted_train_dataset,
        eval_dataset=formatted_validation_dataset,
        data_collator=data_collator,
        args=training_args,
        callbacks=trainer_callbacks,
        peft_config=peft_config,
    )

    # We track additional metrics and experiment metadata after trainer object creation
    # this ensure that the process is not repeated multiple times for FSDP runs.
    if trainer.is_world_process_zero():
        # Currently tracked only on process zero.
        for tracker in trackers:
            try:
                for k, v in additional_metrics.items():
                    tracker.track(metric=v, name=k, stage="additional_metrics")
                if exp_metadata:
                    tracker.set_params(params=exp_metadata, name="experiment_metadata")
            except ValueError as e:
                logger.error(
                    "Exception while saving additional metrics and metadata %s",
                    repr(e),
                )

    if trainer.is_fsdp_enabled and peft_config is not None:
        trainer.accelerator.state.fsdp_plugin.auto_wrap_policy = fsdp_auto_wrap_policy(
            model
        )

    if framework is not None:
        accelerator = None if not is_accelerate_available() else trainer.accelerator

        # ready for train may produce additional callbacks for the trainer
        for x in framework.get_callbacks_and_ready_for_train(model, accelerator):
            trainer.add_callback(x)
        for clb in get_additional_accel_framework_callbacks(
            active_plugins=framework.active_plugins,
            trainer=trainer,
            pretrained_model_name_or_path=model_args.model_name_or_path,
            save_model_dir=train_args.save_model_dir,
        ):
            trainer.add_callback(clb)

    resume_from_checkpoint = None
    # Check if resume flag is not passed (None), or if flag is true and
    # output_dir has checkpoints then get last checkpoint from output_dir
    if (
        training_args.resume_from_checkpoint is None
        or training_args.resume_from_checkpoint.lower() == "true"
    ):
        resume_from_checkpoint = get_last_checkpoint(training_args.output_dir)
    else:
        # `training_args.resume_from_checkpoint` gives string values
        # Check if flag is false OR flag has checkpoint value for resuming tuning
        resume_from_checkpoint = (
            training_args.resume_from_checkpoint
            if training_args.resume_from_checkpoint.lower() != "false"
            else False
        )

    trainer.train(resume_from_checkpoint)
    additional_metadata = {}
    additional_metadata["added_tokens_info"] = added_tokens_dict
    return trainer, additional_metadata


def save(path: str, trainer: SFTTrainer, log_level="WARNING"):
    """Saves model and tokenizer to given path.

    Args:
        path: str
            Path to save the model to.
        trainer: SFTTrainer
            Instance of SFTTrainer used for training to save the model.
        log_level: str
            Optional threshold to set save save logger to, default warning.
    """
    logger = logging.getLogger("sft_trainer_save")
    # default value from TrainingArguments
    if log_level == "passive":
        log_level = "WARNING"

    logger.setLevel(log_level.upper())

    if not os.path.exists(path):
        os.makedirs(path, exist_ok=True)

    logger.info("Saving tuned model to path: %s", path)
    trainer.save_model(path)


def get_parser():
    """Get the command-line argument parser."""
    parser = transformers.HfArgumentParser(
        dataclass_types=(
            configs.ModelArguments,
            configs.DataArguments,
            configs.TrainingArguments,
            configs.TrainerControllerArguments,
            peft_config.LoraConfig,
            peft_config.PromptTuningConfig,
            FileLoggingTrackerConfig,
            AimConfig,
            HFResourceScannerConfig,
            QuantizedLoraConfig,
            FusedOpsAndKernelsConfig,
            AttentionAndDistributedPackingConfig,
            FastMoeConfig,
            MLflowConfig,
        )
    )
    parser.add_argument(
        "--peft_method",
        type=str.lower,
        choices=["pt", "lora", None, "none"],
        default="none",
    )

    parser.add_argument(
        "--exp_metadata",
        type=str,
        default=None,
        help='Pass a json string representing K:V pairs to be associated\
              to the tuning run in the tracker. e.g. \'{"gpu":"A100-80G"}\'',
    )
    return parser


def parse_arguments(parser, json_config=None):
    """Parses arguments provided either via command-line or JSON config.

    Args:
        parser: argparse.ArgumentParser
            Command-line argument parser.
        json_config: dict[str, Any]
            Dict of arguments to use with tuning.

    Returns:
        ModelArguments
            Arguments pertaining to which model we are going to tune.
        DataArguments
            Arguments pertaining to what data we are going to use for training and evaluation.
        TrainingArguments
            Configuration for training model.
        TrainerControllerArguments
            Configuration for custom trainer controller such as early stopping or dynamic scaling.
        PromptTuningConfig/LoraConfig/None
            Configuration for running PEFT, different depending on type of PEFT.
        FileLoggingTrackerConfig
            Configuration for training log file.
        AimConfig
            Configuration for AIM stack.
        HFResourceScannerConfig
            Configuration for HFResourceScanner.
        QuantizedLoraConfig
            Configuration for quantized LoRA (a form of PEFT).
        FusedOpsAndKernelsConfig
            Configuration for fused operations and kernels.
        AttentionAndDistributedPackingConfig
            Configuration for padding free and packing.
        FastMoeConfig
            Configuration for accelerated MoE.
        MLflowConfig
            Configuration for mlflow tracker.
        dict[str, str]
            Extra tracker metadata.
    """
    if json_config:
        (
            model_args,
            data_args,
            training_args,
            trainer_controller_args,
            lora_config,
            prompt_tuning_config,
            file_logger_config,
            aim_config,
            hf_resource_scanner_config,
            quantized_lora_config,
            fusedops_kernels_config,
            attention_and_distributed_packing_config,
            fast_moe_config,
            mlflow_config,
        ) = parser.parse_dict(json_config, allow_extra_keys=True)
        peft_method = json_config.get("peft_method")
        exp_metadata = json_config.get("exp_metadata")
    else:
        (
            model_args,
            data_args,
            training_args,
            trainer_controller_args,
            lora_config,
            prompt_tuning_config,
            file_logger_config,
            aim_config,
            hf_resource_scanner_config,
            quantized_lora_config,
            fusedops_kernels_config,
            attention_and_distributed_packing_config,
            fast_moe_config,
            mlflow_config,
            additional,
            _,
        ) = parser.parse_args_into_dataclasses(return_remaining_strings=True)

        peft_method = additional.peft_method
        exp_metadata = additional.exp_metadata

    if peft_method == "lora":
        tune_config = lora_config
    elif peft_method == "pt":
        tune_config = prompt_tuning_config
    else:
        tune_config = None

    return (
        model_args,
        data_args,
        training_args,
        trainer_controller_args,
        tune_config,
        file_logger_config,
        aim_config,
        hf_resource_scanner_config,
        quantized_lora_config,
        fusedops_kernels_config,
        attention_and_distributed_packing_config,
        fast_moe_config,
        mlflow_config,
        exp_metadata,
    )


def main():
    parser = get_parser()
    logger = logging.getLogger()
    job_config = get_json_config()
    # accept arguments via command-line or JSON
    try:
        (
            model_args,
            data_args,
            training_args,
            trainer_controller_args,
            tune_config,
            file_logger_config,
            aim_config,
            hf_resource_scanner_config,
            quantized_lora_config,
            fusedops_kernels_config,
            attention_and_distributed_packing_config,
            fast_moe_config,
            mlflow_config,
            exp_metadata,
        ) = parse_arguments(parser, job_config)

        # Function to set log level for python native logger and transformers training logger
        training_args, logger = set_log_level(training_args, __name__)

        logger.debug(
            "Input args parsed: \
            model_args %s, data_args %s, training_args %s, trainer_controller_args %s, \
            tune_config %s, file_logger_config %s, aim_config %s, hf_resource_scanner_config %s, \
            quantized_lora_config %s, fusedops_kernels_config %s, \
            attention_and_distributed_packing_config, %s,\
            mlflow_config %s, fast_moe_config %s, \
            exp_metadata %s",
            model_args,
            data_args,
            training_args,
            trainer_controller_args,
            tune_config,
            file_logger_config,
            aim_config,
            hf_resource_scanner_config,
            quantized_lora_config,
            fusedops_kernels_config,
            attention_and_distributed_packing_config,
            fast_moe_config,
            mlflow_config,
            exp_metadata,
        )
    except Exception as e:  # pylint: disable=broad-except
        logger.error(traceback.format_exc())
        write_termination_log(
            f"Exception raised during training. This may be a problem with your input: {e}"
        )
        sys.exit(USER_ERROR_EXIT_CODE)

    # extra metadata passed via client
    metadata = None
    if exp_metadata is not None:
        try:
            metadata = json.loads(exp_metadata)
            if metadata is None or not isinstance(metadata, Dict):
                logger.warning(
                    "metadata cannot be converted to simple k:v dict ignoring"
                )
                metadata = None
        except ValueError as e:
            logger.error(
                "failed while parsing extra metadata. pass a valid json %s", repr(e)
            )

    tracker_configs = TrackerConfigFactory(
        file_logger_config=file_logger_config,
        aim_config=aim_config,
        mlflow_config=mlflow_config,
        hf_resource_scanner_config=hf_resource_scanner_config,
    )

    if training_args.output_dir:
        os.makedirs(training_args.output_dir, exist_ok=True)
        logger.info("using the output directory at %s", training_args.output_dir)
    try:
        trainer, additional_train_info = train(
            model_args=model_args,
            data_args=data_args,
            train_args=training_args,
            peft_config=tune_config,
            trainer_controller_args=trainer_controller_args,
            tracker_configs=tracker_configs,
            additional_callbacks=None,
            exp_metadata=metadata,
            quantized_lora_config=quantized_lora_config,
            fusedops_kernels_config=fusedops_kernels_config,
            attention_and_distributed_packing_config=attention_and_distributed_packing_config,
            fast_moe_config=fast_moe_config,
        )
    except (MemoryError, OutOfMemoryError) as e:
        logger.error(traceback.format_exc())
        write_termination_log(f"OOM error during training. {e}")
        sys.exit(INTERNAL_ERROR_EXIT_CODE)
    except FileNotFoundError as e:
        logger.error(traceback.format_exc())
        write_termination_log("Unable to load file: {}".format(e))
        sys.exit(USER_ERROR_EXIT_CODE)
    except HFValidationError as e:
        logger.error(traceback.format_exc())
        write_termination_log(
            f"There may be a problem with loading the model. Exception: {e}"
        )
        sys.exit(USER_ERROR_EXIT_CODE)
    except (TypeError, ValueError, EnvironmentError) as e:
        logger.error(traceback.format_exc())
        write_termination_log(
            f"Exception raised during training. This may be a problem with your input: {e}"
        )
        sys.exit(USER_ERROR_EXIT_CODE)
    except Exception as e:  # pylint: disable=broad-except
        logger.error(traceback.format_exc())
        write_termination_log(f"Unhandled exception during training: {e}")
        sys.exit(INTERNAL_ERROR_EXIT_CODE)

    # save model
    if training_args.save_model_dir:
        try:
            save(
                path=training_args.save_model_dir,
                trainer=trainer,
                log_level=training_args.log_level,
            )
        except Exception as e:  # pylint: disable=broad-except
            logger.error(traceback.format_exc())
            write_termination_log(
                f"Failed to save model to {training_args.save_model_dir}: {e}"
            )
            sys.exit(INTERNAL_ERROR_EXIT_CODE)

    if isinstance(tune_config, peft_config.LoraConfig):
        try:
            if training_args.save_model_dir:
                # Write number of added tokens to artifacts
                with open(
                    os.path.join(
                        training_args.save_model_dir, "added_tokens_info.json"
                    ),
                    "w",
                    encoding="utf-8",
                ) as f:
                    json.dump(additional_train_info["added_tokens_info"], f)
            if training_args.output_dir:
                # Write number of added tokens to artifacts
                with open(
                    os.path.join(training_args.output_dir, "added_tokens_info.json"),
                    "w",
                    encoding="utf-8",
                ) as f:
                    json.dump(additional_train_info["added_tokens_info"], f)
        except Exception as e:  # pylint: disable=broad-except
            logging.error(traceback.format_exc())
            write_termination_log(
                f"Exception encountered when saving metadata with model artifacts: {e}"
            )
            sys.exit(INTERNAL_ERROR_EXIT_CODE)


if __name__ == "__main__":
    main()<|MERGE_RESOLUTION|>--- conflicted
+++ resolved
@@ -26,21 +26,13 @@
 from huggingface_hub.utils._validators import HFValidationError
 from peft.utils.other import fsdp_auto_wrap_policy
 from torch.cuda import OutOfMemoryError
-<<<<<<< HEAD
 from transformers import (
     AutoModelForCausalLM,
     AutoModelForVision2Seq,
     AutoProcessor,
     AutoTokenizer,
-    GPT2Tokenizer,
-    GPTNeoXTokenizerFast,
-    LlamaTokenizer,
-    LlamaTokenizerFast,
     TrainerCallback,
 )
-=======
-from transformers import AutoModelForCausalLM, AutoTokenizer, TrainerCallback
->>>>>>> 8d4ba0b7
 from transformers.trainer_utils import get_last_checkpoint
 from transformers.utils import is_accelerate_available
 from trl import SFTConfig, SFTTrainer
@@ -226,7 +218,6 @@
 
     # option to set multimodal var here
     model_load_time = time.time()
-<<<<<<< HEAD
     processor = None
     try:
         # try to load vision model
@@ -238,17 +229,8 @@
             attn_implementation="flash_attention_2"
             if model_args.use_flash_attn
             else None,
-        )
-=======
-    model = model_loader(
-        model_args.model_name_or_path,
-        cache_dir=train_args.cache_dir,
-        torch_dtype=get_torch_dtype(model_args.torch_dtype),
-        attn_implementation="flash_attention_2" if model_args.use_flash_attn else None,
-        # avoid warning that use_cache is incompatible with gradient checkpointing
-        use_cache=(not train_args.gradient_checkpointing),
-    )
->>>>>>> 8d4ba0b7
+            use_cache=(not train_args.gradient_checkpointing),
+        )
 
         processor = AutoProcessor.from_pretrained(model_args.model_name_or_path)
         tokenizer = processor.tokenizer
