--- conflicted
+++ resolved
@@ -449,11 +449,8 @@
             QuantizedLoraConfig,
             FusedOpsAndKernelsConfig,
             AttentionAndDistributedPackingConfig,
-<<<<<<< HEAD
             FastMoeConfig,
-=======
             MLflowConfig,
->>>>>>> 6f0c61de
         )
     )
     parser.add_argument(
@@ -503,13 +500,10 @@
             Configuration for fused operations and kernels.
         AttentionAndDistributedPackingConfig
             Configuration for padding free and packing.
-<<<<<<< HEAD
         FastMoeConfig
             Configuration for accelerated MoE.
-=======
         MLflowConfig
             Configuration for mlflow tracker.
->>>>>>> 6f0c61de
         dict[str, str]
             Extra tracker metadata.
     """
@@ -526,11 +520,8 @@
             quantized_lora_config,
             fusedops_kernels_config,
             attention_and_distributed_packing_config,
-<<<<<<< HEAD
             fast_moe_config,
-=======
             mlflow_config,
->>>>>>> 6f0c61de
         ) = parser.parse_dict(json_config, allow_extra_keys=True)
         peft_method = json_config.get("peft_method")
         exp_metadata = json_config.get("exp_metadata")
@@ -547,11 +538,8 @@
             quantized_lora_config,
             fusedops_kernels_config,
             attention_and_distributed_packing_config,
-<<<<<<< HEAD
             fast_moe_config,
-=======
             mlflow_config,
->>>>>>> 6f0c61de
             additional,
             _,
         ) = parser.parse_args_into_dataclasses(return_remaining_strings=True)
@@ -577,11 +565,8 @@
         quantized_lora_config,
         fusedops_kernels_config,
         attention_and_distributed_packing_config,
-<<<<<<< HEAD
         fast_moe_config,
-=======
         mlflow_config,
->>>>>>> 6f0c61de
         exp_metadata,
     )
 
@@ -603,11 +588,8 @@
             quantized_lora_config,
             fusedops_kernels_config,
             attention_and_distributed_packing_config,
-<<<<<<< HEAD
             fast_moe_config,
-=======
             mlflow_config,
->>>>>>> 6f0c61de
             exp_metadata,
         ) = parse_arguments(parser, job_config)
 
@@ -619,13 +601,9 @@
             model_args %s, data_args %s, training_args %s, trainer_controller_args %s, \
             tune_config %s, file_logger_config, %s aim_config %s, \
             quantized_lora_config %s, fusedops_kernels_config %s, \
-<<<<<<< HEAD
-            attention_and_distributed_packing_config, %s fast_moe_config %s, \
+            attention_and_distributed_packing_config, %s,\
+            mlflow_config %s, fast_moe_config %s, \
             exp_metadata %s",
-=======
-            attention_and_distributed_packing_config %s,\
-            mlflow_config %s, exp_metadata %s",
->>>>>>> 6f0c61de
             model_args,
             data_args,
             training_args,
@@ -636,11 +614,8 @@
             quantized_lora_config,
             fusedops_kernels_config,
             attention_and_distributed_packing_config,
-<<<<<<< HEAD
             fast_moe_config,
-=======
             mlflow_config,
->>>>>>> 6f0c61de
             exp_metadata,
         )
     except Exception as e:  # pylint: disable=broad-except
