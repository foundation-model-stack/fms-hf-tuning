--- conflicted
+++ resolved
@@ -340,11 +340,8 @@
         train_args,
         additional_data_handlers,
         is_padding_free=is_padding_free,
-<<<<<<< HEAD
         processor=processor,
-=======
         is_multipack=is_multipack,
->>>>>>> db16f31f
     )
     additional_metrics["data_preprocessing_time"] = (
         time.time() - data_preprocessing_time
