# Copyright The FMS HF Tuning Authors
#
# Licensed under the Apache License, Version 2.0 (the "License");
# you may not use this file except in compliance with the License.
# You may obtain a copy of the License at
#
#     http://www.apache.org/licenses/LICENSE-2.0
#
# Unless required by applicable law or agreed to in writing, software
# distributed under the License is distributed on an "AS IS" BASIS,
# WITHOUT WARRANTIES OR CONDITIONS OF ANY KIND, either express or implied.
# See the License for the specific language governing permissions and
# limitations under the License.

# Standard
from typing import Dict
<<<<<<< HEAD
import copy
=======
import logging
>>>>>>> 8d4ba0b7
import math

# Third Party
from transformers.models.mllama.modeling_mllama import MllamaForConditionalGeneration
import transformers

# Local
from tuning.config import configs

logger = logging.getLogger(__name__)


def get_special_tokens_dict(
    tokenizer_name_or_path: str, tokenizer: transformers.PreTrainedTokenizer
) -> dict:
    """Creates a special tokens dictionary and sets the special tokens,
       depending on the tokenizer.

    Args:
        tokenizer_name_or_path: configs.ModelArguments.tokenizer_name_or_path
        tokenizer: transformers.PreTrainedTokenizer.

    Returns:
        dict: Special tokens for the tokenizer.
    """

    special_tokens_dict = {}
    if not tokenizer_name_or_path:
        # TODO: understand if we need to hardcode these here or just use defaults in model
        if isinstance(
            tokenizer, (transformers.LlamaTokenizer, transformers.LlamaTokenizerFast)
        ):
            special_tokens_dict["bos_token"] = "<s>"
            special_tokens_dict["eos_token"] = "</s>"
            special_tokens_dict["unk_token"] = "<unk>"
            special_tokens_dict["pad_token"] = "<pad>"
        elif isinstance(
            tokenizer, (transformers.GPT2Tokenizer, transformers.GPTNeoXTokenizerFast)
        ):
            special_tokens_dict["pad_token"] = "<pad>"

        # Add special tokens only when a custom tokenizer is not passed
        if tokenizer.pad_token is None:
            logger.warning("PAD token set to default, missing in tokenizer")
            special_tokens_dict["pad_token"] = configs.DEFAULT_PAD_TOKEN
        if tokenizer.eos_token is None:
            logger.warning("EOS token set to default, missing in tokenizer")
            special_tokens_dict["eos_token"] = configs.DEFAULT_EOS_TOKEN
        if tokenizer.bos_token is None:
            logger.warning("BOS token set to default, missing in tokenizer")
            special_tokens_dict["bos_token"] = configs.DEFAULT_BOS_TOKEN
        if tokenizer.unk_token is None:
            logger.warning("UNK token set to default, missing in tokenizer")
            special_tokens_dict["unk_token"] = configs.DEFAULT_UNK_TOKEN
        if (
            tokenizer.pad_token is not None
            and tokenizer.pad_token == tokenizer.eos_token
        ):
            logger.warning(
                "PAD token set to default, to make it different from eos token"
            )
            if tokenizer.eos_token != configs.DEFAULT_PAD_TOKEN:
                tokenizer.pad_token = configs.DEFAULT_PAD_TOKEN
                special_tokens_dict["pad_token"] = configs.DEFAULT_PAD_TOKEN
            else:
                tokenizer.eos_token = configs.DEFAULT_EOS_TOKEN
                special_tokens_dict["eos_token"] = configs.DEFAULT_EOS_TOKEN
    return special_tokens_dict


def tokenizer_and_embedding_resize(
    special_tokens_dict: Dict,
    tokenizer: transformers.PreTrainedTokenizer,
    model: transformers.PreTrainedModel,
    multiple_of: int = 1,
) -> dict:
    """Resize tokenizer and embedding.
    Args:
        special_tokens_dict: Dict containing special tokens to be added.
        tokenizer: transformers.PreTrainedTokenizer.
        model: transformers.PreTrainedModel.
        multiple_of: int , embeddings are resized to multiple of this.
    Return:
        dict: Metadata on number of added tokens.
    """
    num_new_tokens = tokenizer.add_special_tokens(
        special_tokens_dict=special_tokens_dict, replace_additional_special_tokens=False
    )
    embedding_size = int(multiple_of * math.ceil(len(tokenizer) / multiple_of))
    num_new_tokens = num_new_tokens + embedding_size - len(tokenizer)

    if num_new_tokens > 0:
        if isinstance(model, MllamaForConditionalGeneration):
            # Get new input embedding size
            current_input_embeddings = model.get_input_embeddings()
            current_output_embeddings = model.get_output_embeddings()
            input_embedding_size = current_input_embeddings.weight.shape[0] + (
                embedding_size - current_output_embeddings.weight.shape[0]
            )

            # Save current input embedding
            resized_input_embeddings = model._get_resized_embeddings(
                current_input_embeddings,
                new_num_tokens=input_embedding_size,
                mean_resizing=True,
            )
            resized_input_embeddings = copy.deepcopy(resized_input_embeddings)
            resized_input_embeddings.requires_grad_(
                current_input_embeddings.weight.requires_grad
            )

            # Resize input and output embeddings
            model.resize_token_embeddings(embedding_size)

            # Set new input embedding
            model.set_input_embeddings(resized_input_embeddings)

            # Resize vocab size when embeddings updated for Mllama models
            if model.language_model.vocab_size != embedding_size:
                model.language_model.vocab_size = embedding_size
        else:
            model.resize_token_embeddings(embedding_size)

        input_embeddings = model.get_input_embeddings().weight.data
        output_embeddings = model.get_output_embeddings().weight.data

        input_embeddings_avg = input_embeddings[:-num_new_tokens].mean(
            dim=0, keepdim=True
        )
        output_embeddings_avg = output_embeddings[:-num_new_tokens].mean(
            dim=0, keepdim=True
        )

        input_embeddings[-num_new_tokens:] = input_embeddings_avg
        output_embeddings[-num_new_tokens:] = output_embeddings_avg

    return {"num_new_tokens": num_new_tokens, "new_embedding_size": embedding_size}<|MERGE_RESOLUTION|>--- conflicted
+++ resolved
@@ -14,11 +14,8 @@
 
 # Standard
 from typing import Dict
-<<<<<<< HEAD
 import copy
-=======
 import logging
->>>>>>> 8d4ba0b7
 import math
 
 # Third Party
