--- conflicted
+++ resolved
@@ -19,14 +19,10 @@
 
     template += eos_token
 
-<<<<<<< HEAD
-    assert formatted_dataset_field is not None
-=======
     if not formatted_dataset_field:
         raise ValueError(
             "Unable to apply custom formatting because the formatted_dataset_field was not provided"
         )
->>>>>>> 6d15cf95
 
     def formatter(element):
         def replace_text(match_obj):
