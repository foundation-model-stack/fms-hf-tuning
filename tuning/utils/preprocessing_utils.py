--- conflicted
+++ resolved
@@ -119,33 +119,29 @@
                 tokenizer=tokenizer,
                 ignore_index=configs.IGNORE_INDEX,
             )
-<<<<<<< HEAD
         # Note that this automatically pads labels with -100
         # TODO check if this is sufficient for preprocessed
         if (
             "attention_mask" in formatted_train_dataset.column_names
             and "labels" in formatted_train_dataset.column_names
         ):
-=======
-        # TO DO with future changes,
-        # 1. Support no packing and seq2seq colator without response template
-        #     # if dataset_text_field is None and response_template is None:
-        #         # Use the seq2seq data collator;
-        #         # Note that this automatically pads labels with -100
-        #         return DataCollatorForSeq2Seq(
-        #             tokenizer=tokenizer, padding=True, max_length=max_sequence_length
-        #         )
-        # 2. add anything needed for preprocessed input
+            return DataCollatorForSeq2Seq(
+                tokenizer=tokenizer, padding=True, max_length=max_seq_length
+            )
         raise ValueError(
             "Could not pick a data collator. Please refer to supported data formats"
         )
 
 
-def format_dataset(data_args: configs.DataArguments, tokenizer: AutoTokenizer):
+def format_dataset(
+    data_args: configs.DataArguments, tokenizer: AutoTokenizer, max_seq_length: int
+):
     """
     Args:
         data_args: tuning.config.configs.DataArguments
         tokenizer: AutoTokenizer
+        max_seq_length: int
+            Max sequence length expected
     Returns:
         Tuple(Dataset, Dataset, str)
             tuple containing train_dataset, eval_dataset and dataset_text_field
@@ -170,82 +166,6 @@
                 data_args.data_formatter_template,
             )
             logger.info("Validation dataset length is %s", len(eval_dataset))
-    # TODO: add a else here for preprocessing
-    return train_dataset, eval_dataset, dataset_text_field
-
-
-###################################################################################
-### The functions below are not yet used. Iterative development towards new features
-
-
-def get_data_collator_temp(
-    packing: bool,
-    dataset_text_field: Optional[str],
-    response_template: Optional[str],
-    max_sequence_length: int,
-    tokenizer: AutoTokenizer,
-) -> Callable:
-    """Create and return the the appropriate collator type based on the configuration for packing,
-    response_template, and dataset_text_field.
-
-    Args:
-        packing: bool
-            Whether or not we should apply packing or not.
-        dataset_text_field: Optional[str]
-            Dataset text field fto be used for formatting by TRL.
-        response_template: Optional[str]
-            Response template to be used for formatting by TRL.
-        max_sequence_length: int
-            Max sequence length to be used for sequence tokenization.
-        tokenizer: AutoTokenizer
-            Loaded tokenizer object to be used by the collator.
-
-    Returns:
-        Callable
-            Callable collator to be leveraged by the trainer.
-    """
-    if not packing:
-        if dataset_text_field is None and response_template is None:
-            # Use the seq2seq data collator; note that this automatically pads labels with -100
->>>>>>> 6d15cf95
-            return DataCollatorForSeq2Seq(
-                tokenizer=tokenizer, padding=True, max_length=max_seq_length
-            )
-
-
-def format_dataset(
-    data_args: configs.DataArguments, tokenizer: AutoTokenizer, max_seq_length: int
-):
-    """
-    Args:
-        data_args: tuning.config.configs.DataArguments
-        tokenizer: AutoTokenizer
-        max_seq_length: int
-            Max sequence length expected
-    Returns:
-        Tuple(Dataset, Dataset, str)
-            tuple containing train_dataset, eval_dataset and dataset_text_field
-    """
-    eval_dataset = None
-    dataset_text_field = data_args.dataset_text_field
-    if data_args.data_formatter_template or dataset_text_field:
-        if dataset_text_field is None:
-            dataset_text_field = "new_formatted_field"
-        train_dataset = get_formatted_dataset_with_single_sequence(
-            data_args.training_data_path,
-            dataset_text_field,
-            tokenizer,
-            data_args.data_formatter_template,
-        )
-        logger.info("Training dataset length is %s", len(train_dataset))
-        if data_args.validation_data_path:
-            (eval_dataset) = get_formatted_dataset_with_single_sequence(
-                data_args.validation_data_path,
-                dataset_text_field,
-                tokenizer,
-                data_args.data_formatter_template,
-            )
-            logger.info("Validation dataset length is %s", len(eval_dataset))
     else:
         # This is for JSON containing input/output fields
         train_dataset = get_preprocessed_dataset(
@@ -263,17 +183,6 @@
                 input_field_name="input",
                 output_field_name="output",
             )
-<<<<<<< HEAD
-=======
-    else:
-        train_dataset = get_formatted_dataset_with_single_sequence(
-            training_data_path, dataset_text_field, tokenizer
-        )
-        if validation_data_path:
-            eval_dataset = get_formatted_dataset_with_single_sequence(
-                validation_data_path, dataset_text_field, tokenizer
-            )
->>>>>>> 6d15cf95
 
     return train_dataset, eval_dataset, dataset_text_field
 
