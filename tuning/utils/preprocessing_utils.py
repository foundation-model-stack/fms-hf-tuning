--- conflicted
+++ resolved
@@ -14,11 +14,8 @@
 # Standard
 from typing import Any, Callable, Dict, Optional, Union
 import json
-<<<<<<< HEAD
+import logging
 import os
-=======
-import logging
->>>>>>> 0aae2aa3
 
 # Third Party
 from datasets import Dataset, IterableDataset
