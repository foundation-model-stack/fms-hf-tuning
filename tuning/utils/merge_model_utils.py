# Copyright The FMS HF Tuning Authors
#
# Licensed under the Apache License, Version 2.0 (the "License");
# you may not use this file except in compliance with the License.
# You may obtain a copy of the License at
#
#     http://www.apache.org/licenses/LICENSE-2.0
#
# Unless required by applicable law or agreed to in writing, software
# distributed under the License is distributed on an "AS IS" BASIS,
# WITHOUT WARRANTIES OR CONDITIONS OF ANY KIND, either express or implied.
# See the License for the specific language governing permissions and
# limitations under the License.

# Standard
from typing import Union
import json
import os
import shutil

# Third Party
from peft import PeftModel
from safetensors import safe_open
from safetensors.torch import save_file
from tqdm import tqdm
from transformers import AutoModelForCausalLM, AutoTokenizer


def create_merged_model(
    checkpoint_models: Union[str, list[str]],
    export_path: str = None,
    base_model: str = None,
    save_tokenizer: bool = True,
):
    """Given a base model & checkpoint model(s) which were tuned with lora, load into memory
    & create a merged model. If an export path is specified, write it to disk. If multiple
    checkpoint models are provided, we merge_and_unload() them one after the other, which
    combines them with equal weights.

    TODO: In the future, it's probably a good idea to explore different combination schemes,
    which can likely be done using a combination of add_weighted_adapter() and merge_and_unload().

    References:
    - https://github.com/huggingface/peft/issues/1040
    - https://github.com/huggingface/peft/issues/280#issuecomment-1500805831
    - https://huggingface.co/docs/peft/main/en/package_reference/lora#peft.LoraModel.add_weighted_adapter # pylint: disable=line-too-long

    Args:
        checkpoint_model: Union[str, list[str]]
            One or more lora checkpoints containing adapters.
        export_path: str
            Path to export the merged model to.
        base_model: str
            Base model to be leveraged. If no base model is specified, the base model is pulled
            from the checkpoint model's adapter config.
        save_tokenizer: bool
            Indicates whether or not we should save the tokenizer from the base model. Only
            used if the export_path is set.

    Returns:
        transformers model
            Merged model created from the checkpoint / base model.
    """
    if isinstance(checkpoint_models, str):
        checkpoint_models = [checkpoint_models]

    if base_model is None:
        base_model = fetch_base_model_from_checkpoint(checkpoint_models[0])
    model = AutoModelForCausalLM.from_pretrained(base_model)

    # Merge each of the lora adapter models into the base model with equal weights
    for checkpoint_model in tqdm(checkpoint_models):
        model = PeftModel.from_pretrained(model, checkpoint_model)
        model = model.merge_and_unload()

    if export_path is not None:
        model.save_pretrained(export_path)
        # Export the tokenizer into the merged model dir
        if save_tokenizer:
            tokenizer = AutoTokenizer.from_pretrained(base_model)
            tokenizer.save_pretrained(export_path)
    return model


def fetch_base_model_from_checkpoint(checkpoint_model: str) -> str:
    """Inspects the checkpoint model, locates the adapter config, and grabs the
    base_model_name_or_path.

    Args:
        checkpoint_model: str
            Checkpoint model containing the adapter config, which specifies the base model.

    Returns:
        str
            base_model_name_or_path specified in the adapter config of the tuned peft model.
    """
    adapter_config = os.path.join(checkpoint_model, "adapter_config.json")
    if not os.path.isfile(adapter_config):
        raise FileNotFoundError("Unable to locate adapter config to infer base model!")

    with open(adapter_config, "r", encoding="utf-8") as cfg:
        adapter_dict = json.load(cfg)
    if "base_model_name_or_path" not in adapter_dict:
        raise KeyError(
            "Base model adapter config exists, but has no base_model_name_or_path!"
        )
    return adapter_dict["base_model_name_or_path"]


def copy_files_to_directory(src: str, dest: str, exclude_files: list[str] = None):
    src_files = os.listdir(src)
    if exclude_files is None:
        exclude_files = []
    for file_name in src_files:
        if file_name in exclude_files:
            continue
        full_file_name = os.path.join(src, file_name)
        if os.path.isfile(full_file_name):
            shutil.copy(full_file_name, dest)


def post_process_vLLM_adapters_new_tokens(
    path_to_checkpoint: str,
    modified_checkpoint_path: str = None,
    num_added_tokens: int = 0,
):
    """Post process LoRA adapters to allow inferencing on vLLM.
    vLLM needs new token embedding weights added during tuning to be moved \
    to a new file new_embeddings.safetensors . \
    This function copies the embeddings weights for the added tokens from \
    adapters.safetnsors to new_embeddings.safetensors. 
    Args: 
        path_to_checkpoint: Path to folder containing adapters.safetensors.
        modified_checkpoint_path: Output path where to save modified artifacts \
            after post-processing. If not provided, artifacts will be processed \
            in place in same folder.
        num_added_tokens: int. Number of tokens that were added during tuning.
    """
    # if not set, original checkpoint will be modified in place
    if not modified_checkpoint_path:
        modified_checkpoint_path = path_to_checkpoint

    with safe_open(
        os.path.join(path_to_checkpoint, "adapter_model.safetensors"), framework="pt"
    ) as f:
        new_embeddings = {}
        adapters = {}
        embeddings_weights_in_adapters = False
        # Quickly check if post-processing is needed by checking adapters file for weights
        for k in f.keys():
            if "lm_head.weight" in k or "embed_tokens.weight" in k:
                embeddings_weights_in_adapters = True
                if num_added_tokens == 0:
                    raise NotImplementedError(
                        "Seems like embeddings are resized without adding new tokens. \
                        Cannot be post-processed to load on vLLM. Try setting \
                        parameter `embedding_size_multiple_of` to 1"
                    )

        # Post-processing is needed to copy out new vectors
        if embeddings_weights_in_adapters:
            for k in f.keys():
                if "lm_head.weight" in k:
                    lm_head = f.get_tensor(k)
                    # pull out tensor values of new tokens

                    new_output_embeddings = lm_head[-num_added_tokens:]
                    # vLLM requires renaming to output_embeddings
                    new_embeddings["output_embeddings"] = new_output_embeddings

                elif "embed_tokens.weight" in k:
                    embed_tokens = f.get_tensor(k)
                    # pull out tensor values of new tokens
                    new_input_embeddings = embed_tokens[-num_added_tokens:]
                    # vLLM requires renaming to input_embeddings
                    new_embeddings["input_embeddings"] = new_input_embeddings
                else:
                    # Retain all other weights in adapters.safetensors
                    adapters[k] = f.get_tensor(k)

<<<<<<< HEAD
            if not os.path.exists(modified_checkpoint_path):
                os.makedirs(modified_checkpoint_path, exist_ok=True)
=======
            os.makedirs(modified_checkpoint_path, exist_ok=True)
>>>>>>> 7714dfc6

            save_file(
                new_embeddings,
                os.path.join(modified_checkpoint_path, "new_embeddings.safetensors"),
            )
            save_file(
                adapters,
                os.path.join(modified_checkpoint_path, "adapter_model.safetensors"),
            )

            # copy out remaining files to desired path
            if modified_checkpoint_path != path_to_checkpoint:
                copy_files_to_directory(
                    path_to_checkpoint,
                    modified_checkpoint_path,
                    exclude_files=["adapter_model.safetensors"],
                )<|MERGE_RESOLUTION|>--- conflicted
+++ resolved
@@ -178,12 +178,7 @@
                     # Retain all other weights in adapters.safetensors
                     adapters[k] = f.get_tensor(k)
 
-<<<<<<< HEAD
-            if not os.path.exists(modified_checkpoint_path):
-                os.makedirs(modified_checkpoint_path, exist_ok=True)
-=======
             os.makedirs(modified_checkpoint_path, exist_ok=True)
->>>>>>> 7714dfc6
 
             save_file(
                 new_embeddings,
