--- conflicted
+++ resolved
@@ -465,13 +465,10 @@
         processor=processor,
     )
 
-<<<<<<< HEAD
     dataset_kwargs = {}
     if is_tokenized_dataset or processor is not None:
         dataset_kwargs["skip_prepare_dataset"] = True
 
-=======
->>>>>>> a2e1b924
     if isinstance(train_dataset, IterableDataset):
         train_args.accelerator_config = {"split_batches": True}
         logger.info(
