# Copyright The FMS HF Tuning Authors
#
# Licensed under the Apache License, Version 2.0 (the "License");
# you may not use this file except in compliance with the License.
# You may obtain a copy of the License at
#
#     http://www.apache.org/licenses/LICENSE-2.0
#
# Unless required by applicable law or agreed to in writing, software
# distributed under the License is distributed on an "AS IS" BASIS,
# WITHOUT WARRANTIES OR CONDITIONS OF ANY KIND, either express or implied.
# See the License for the specific language governing permissions and
# limitations under the License.
# Standard
from typing import Callable, Optional, Union
import logging

# Third Party
from transformers import (
    AutoProcessor,
    AutoTokenizer,
    DataCollatorForSeq2Seq,
    LlavaProcessor,
)
from trl import DataCollatorForCompletionOnlyLM

# Local
from tuning.config import configs
from tuning.utils.collators import VisionDataCollator

logger = logging.getLogger(__name__)


def get_data_collator(
    packing: bool,
    response_template: Optional[str],
    tokenizer: AutoTokenizer,
    is_traindata_tokenized: bool,
    max_seq_length: int,
    instruction_template: Optional[str],
    is_padding_free: bool = False,
    processor: Optional[Union[AutoProcessor, LlavaProcessor]] = None,
) -> Callable:
    """Create and return the the appropriate collator type based on the configuration for packing,
    response_template, and dataset_text_field.

    Args:
        packing: bool
            Whether or not we should apply packing or not.
        response_template: Optional[str]
            Response template to be used for formatting by TRL.
        tokenizer: AutoTokenizer
            Loaded tokenizer object to be used by the collator.
        is_traindata_tokenized: bool
            Whether train Dataset is tokenized or not
        max_seq_length: int
            Max sequence length expected
        instruction_template: str
            str representing the human response in a chat template
        is_padding_free: bool
            if padding free plugin is used or not
        processor:
            Model processor to combine text and image data if using
            multi-modal vision model.

    Returns:
        Callable
            Callable collator to be leveraged by the trainer.
    """

<<<<<<< HEAD
    if processor:
        return VisionDataCollator(processor)

=======
    if packing:
        if is_traindata_tokenized:
            # packing with tokenized dataset requires seq2seq collator.
            return DataCollatorForSeq2Seq(
                tokenizer=tokenizer, padding=False, max_length=max_seq_length
            )

        # packing for non tokenized dataset doesn't require a collator with SFTrainer.
        return None

    # TODO: near term - how response template ids are parsed out needs to be cleaned.
    # The [2:] here applies if response template has \n prefix, it is needed to strip \n,
    # otherwise template is not found. We will create issue to clean this out after we discuss
    # data formats and collators we will support.
>>>>>>> a2e1b924
    if response_template and instruction_template:
        # Pass both instruction and response template for chat style training.
        return DataCollatorForCompletionOnlyLM(
            response_template=response_template,
            instruction_template=instruction_template,
            tokenizer=tokenizer,
            ignore_index=configs.IGNORE_INDEX,
        )

    if response_template:
        response_template_ids = tokenizer.encode(
            response_template, add_special_tokens=False
        )[2:]
        return DataCollatorForCompletionOnlyLM(
            response_template=response_template_ids,
            tokenizer=tokenizer,
            ignore_index=configs.IGNORE_INDEX,
        )

    if is_padding_free:
        # when packing is false but padding_free is used and
        # no response template is used then its a pretrained scenario.
        # Current plugin in fms-acceleration is compatible with
        # `DataCollatorForSeq2Seq` collator hence we use this.
        return DataCollatorForSeq2Seq(
            tokenizer=tokenizer, padding=False, max_length=max_seq_length
        )

    if is_traindata_tokenized:
        # Note that this automatically pads labels with -100
        # TODO check if this is sufficient for preprocessed
        return DataCollatorForSeq2Seq(
            tokenizer=tokenizer, padding=True, max_length=max_seq_length
        )

    raise ValueError(
        "Could not pick a data collator. Please refer to supported data formats"
    )<|MERGE_RESOLUTION|>--- conflicted
+++ resolved
@@ -68,11 +68,9 @@
             Callable collator to be leveraged by the trainer.
     """
 
-<<<<<<< HEAD
     if processor:
         return VisionDataCollator(processor)
 
-=======
     if packing:
         if is_traindata_tokenized:
             # packing with tokenized dataset requires seq2seq collator.
@@ -87,7 +85,6 @@
     # The [2:] here applies if response template has \n prefix, it is needed to strip \n,
     # otherwise template is not found. We will create issue to clean this out after we discuss
     # data formats and collators we will support.
->>>>>>> a2e1b924
     if response_template and instruction_template:
         # Pass both instruction and response template for chat style training.
         return DataCollatorForCompletionOnlyLM(
