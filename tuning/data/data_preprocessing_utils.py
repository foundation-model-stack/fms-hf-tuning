--- conflicted
+++ resolved
@@ -32,13 +32,10 @@
     is_traindata_tokenized: bool,
     max_seq_length: int,
     instruction_template: Optional[str],
-<<<<<<< HEAD
     text_field_name: Optional[str],
     image_field_name: Optional[str],
     processor=None,
-=======
     is_padding_free: bool = False,
->>>>>>> f22e2432
 ) -> Callable:
     """Create and return the the appropriate collator type based on the configuration for packing,
     response_template, and dataset_text_field.
@@ -56,7 +53,8 @@
             Max sequence length expected
         instruction_template: str
             str representing the human response in a chat template
-<<<<<<< HEAD
+        is_padding_free: bool
+            if padding free plugin is used or not
         text_field_name: str
             Field name for the text used in multi-modal dataset.
         image_field_name: str
@@ -64,10 +62,6 @@
         processor:
             Model processor to combine text and image data if using
             multi-modal vision model.
-=======
-        is_padding_free: bool
-            if padding free plugin is used or not
->>>>>>> f22e2432
 
     Returns:
         Callable
