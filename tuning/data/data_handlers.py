# Copyright The FMS HF Tuning Authors
#
# Licensed under the Apache License, Version 2.0 (the "License");
# you may not use this file except in compliance with the License.
# You may obtain a copy of the License at
#
#     http://www.apache.org/licenses/LICENSE-2.0
#
# Unless required by applicable law or agreed to in writing, software
# distributed under the License is distributed on an "AS IS" BASIS,
# WITHOUT WARRANTIES OR CONDITIONS OF ANY KIND, either express or implied.
# See the License for the specific language governing permissions and
# limitations under the License.

# Definition of some predefined data preprocessing functions that we need.

# Standard
from enum import Enum
from typing import Dict, List, Union
import copy
import logging
import re

# Third Party
from jinja2 import StrictUndefined, TemplateSyntaxError, UndefinedError
from jinja2.sandbox import SandboxedEnvironment, SecurityError
<<<<<<< HEAD
from PIL import Image
from transformers import (
    AutoTokenizer,
    GPT2TokenizerFast,
    LlavaNextProcessor,
    LlavaProcessor,
)
=======
from transformers import AutoTokenizer
import torch
>>>>>>> 8d4ba0b7

# Local
from tuning.utils.config_utils import process_jinja_placeholders
from tuning.utils.utils import try_convert_bytes_dict_to_pil, try_convert_image_to_rgb

logger = logging.getLogger(__name__)


class DataHandlerType(Enum):
    MAP = 1
    FILTER = 2


class DataHandler:
    op: callable  # the actual handler function
    handler_type: DataHandlerType  # either map or filter
    allows_batching: bool  # supports batched mode or not

    def __init__(
        self, op: callable, handler_type: DataHandlerType, allows_batching: bool
    ):
        self.op = op
        self.handler_type = handler_type
        self.allows_batching = allows_batching

    def __str__(self):
        o = self.op.__name__ if hasattr(self.op, "__name__") else str(self.op)
        n = self.handler_type.name
        b = self.allows_batching
        return f"DataHandler(op={o}, handler_type={n}, allows_batching={b})"


### Utils for custom masking / manipulating input / output strs, etc
def combine_sequence(input_element: str, output_element: str, eos_token: str = ""):
    """Combines / concatenates input & output element.

    Args:
        input_element: str
            Input component of the combined sequence.
        output_element: str
            Output component of the combined sequence.
        eos_token: str
            EOS token associated with the tokenizer. \
            If passed, it will be concatenated at end

    Returns:
        str
            Sequence combined with whitespace.
    """
    if not input_element.endswith((" ", "\n", "\t")) and not output_element.startswith(
        (" ", "\n", "\t")
    ):
        return input_element + " " + output_element + eos_token
    return input_element + output_element + eos_token


def tokenize_and_apply_input_masking(
    element: Dict[str, str],
    tokenizer: AutoTokenizer,
    column_names: List[str],
    input_field_name: str,
    output_field_name: str,
    add_eos_token: bool = True,
    **kwargs,
):
    """Function (data handler) to tokenize and apply instruction masking on dataset
       Expects to be run as a HF Map API function.
    Args:
        element: the HF Dataset element.
        tokenizer: Tokenizer to be used for tokenization.
        column_names: Name of all the columns in the dataset.
        input_field_name: Name of the input (instruction) field in dataset
        output_field_name: Name of the output field in dataset
        add_eos_token: should add tokenizer.eos_token to text or not, defaults to True
        **kwargs: Any additional args passed to the handler
    Returns:
        Formatted Dataset element with input_ids, labels and attention_mask columns
    """

    if (input_field_name or output_field_name) not in column_names:
        raise ValueError(
            f"Dataset should contain {input_field_name} \
                and {output_field_name} field if \
                no dataset_text_field or data_formatter_template specified"
        )

    input_text = element[input_field_name]
    output_text = element[output_field_name]

    eos_token = ""
    if add_eos_token:
        eos_token = tokenizer.eos_token

    combined = combine_sequence(input_text, output_text, eos_token=eos_token)

    tokenizer_kwargs = kwargs.get("tokenizer_kwargs", {})

    tokenized_comb_seqs = tokenizer(combined, **tokenizer_kwargs)
    tokenized_input = tokenizer(input_text, **tokenizer_kwargs)

    masked_labels = [-100] * len(
        tokenized_input.input_ids
    ) + tokenized_comb_seqs.input_ids[len(tokenized_input.input_ids) :]

    # Any benefit of retaining the old columns?
    return {
        "input_ids": tokenized_comb_seqs.input_ids,
        "labels": masked_labels,
        "attention_mask": tokenized_comb_seqs.attention_mask,
    }


def add_tokenizer_eos_token(
    element: Dict[str, str],
    tokenizer: AutoTokenizer,
    dataset_text_field: str,
    **kwargs,
):
    """Function (data handler) to add tokenizer's EOS token to text field of an element
       Expects to be run as a HF Map API function.
    Args:
        element: the HF Dataset element.
        tokenizer: Tokenizer to be used for the EOS token, which will be appended
            when formatting the data into a single sequence. Defaults to empty.
        dataset_text_field: Text column name of the dataset where EOS is to be added.
    Returns:
        Formatted Dataset element with EOS added to dataset_text_field of the element.
    """

    if dataset_text_field not in element:
        raise KeyError(f"Dataset should contain {dataset_text_field} field.")
    return {
        f"{dataset_text_field}": element[f"{dataset_text_field}"] + tokenizer.eos_token
    }


def apply_custom_data_formatting_template(
    element: Dict[str, str],
    tokenizer: AutoTokenizer,
    dataset_text_field: str,
    template: str,
    add_eos_token: bool = True,
    **kwargs,
):
    """Function (data handler) to format datasets with Alpaca style / other templates.
       Expects to be run as a HF Map API function.
    Args:
        element: the HF Dataset element.
        tokenizer: Tokenizer to be used for the EOS token, which will be appended
            when formatting the data into a single sequence. Defaults to empty.
        dataset_text_field: Text column name of the dataset where formatted text is saved.
        template: Template to format data with. Features of Dataset
            should be referred to by {{key}}
        add_eos_token: should add tokenizer.eos_token to text or not, defaults to True
    Returns:
        Formatted Dataset element by formatting dataset with template+tokenizer.EOS_TOKEN
        Saves the result to dataset_text_field argument.
    """

    if add_eos_token:
        template += tokenizer.eos_token

    def replace_text(match_obj):
        captured_groups = match_obj.groups()
        if len(captured_groups) != 1:
            raise ValueError(
                "Unexpectedly captured multiple groups in template formatting"
            )

        index_object = captured_groups[0]
        if index_object not in element:
            raise KeyError("Requested template string is not a valid key in dict")

        return str(element[index_object])

    return {
        f"{dataset_text_field}": re.sub(
            r"{{([\s0-9a-zA-Z_\-\.]+)}}", replace_text, template
        )
    }


def apply_custom_jinja_template(
    element: Dict[str, str],
    tokenizer: AutoTokenizer,
    dataset_text_field: str,
    template: str,
    add_eos_token: bool = True,
    **kwargs,
):
    """Function (data handler) to format datasets with jinja templates.
       Expects to be run as a HF Map API function.
    Args:
        element: the HF Dataset element
        tokenizer: Tokenizer to be used for the EOS token, which will be appended
            when formatting the data into a single sequence. Defaults to empty.
        dataset_text_field: formatted_dataset_field.
        template: Template to format data with. Features of Dataset
            should be referred to by {{key}}.
        add_eos_token: should add tokenizer.eos_token to text or not, defaults to True
    Returns:
        Formatted HF Dataset element by formatting dataset with provided jinja template
        Saves the result to dataset_text_field argument.
    """
    if add_eos_token:
        template += tokenizer.eos_token

    template = process_jinja_placeholders(template)
    env = SandboxedEnvironment(undefined=StrictUndefined)

    try:
        jinja_template = env.from_string(template)
    except TemplateSyntaxError as e:
        raise ValueError(
            f"Invalid template syntax in provided Jinja template. {e.message}"
        ) from e

    try:
        rendered_text = jinja_template.render(element=element, **element)
    except UndefinedError as e:
        raise KeyError(
            f"The dataset does not contain the key used in the provided Jinja template. {e.message}"
        ) from e
    except SecurityError as e:
        raise ValueError(
            f"Unsafe operation detected in the provided Jinja template. {e.message}"
        ) from e
    except Exception as e:
        raise ValueError(
            f"Error occurred while rendering the provided Jinja template. {e.message}"
        ) from e

    return {f"{dataset_text_field}": rendered_text}


def apply_tokenizer_chat_template(
    element: Dict[str, str],
    tokenizer: AutoTokenizer,
    dataset_text_field: str,
    conversation_column: str = None,
    **kwargs,
):
    """Function (data handler) to apply tokenizers chat template to dataset elements.
       Does not tokenize the dataset.
       Expects to be run as a HF Map API function.
    Args:
        element: the HF Dataset element.
        tokenizer: Tokenizer to be used.
        dataset_text_field: the field in which to store the rendered text.
        conversation_column: column name where the chat template expects the conversation
    Returns:
        Formatted HF Dataset element by formatting dataset with tokenizer's chat template
        Saves the result to dataset_text_field argument.
    """
    processor = kwargs.get("processor", None)
    if processor is not None:
        tokenizer = processor
    if tokenizer.chat_template is None:
        raise ValueError(
            "Tokenizer does not contain tokenizer.chat_template\
                          please pass data_args.chat_template"
        )
    if conversation_column:
        converation = element[conversation_column]
    else:
        converation = element

    tools = element["tools"] if "tools" in element else None
    documents = element["documents"] if "documents" in element else None

    return {
        f"{dataset_text_field}": tokenizer.apply_chat_template(
            converation, tools=tools, documents=documents, tokenize=False
        )
    }


def prepare_multimodal_data_processor(
    element: Dict[str, str],
    **kwargs,
):
    """Function (data handler) to apply processor to multimodal dataset elements.
       Expects to be run as a HF Map API function.
    Args:
        element: the HF Dataset element.
    Returns:
        Formatted HF Dataset element by formatting dataset with processor
    """

    processor = kwargs.get("processor", None)
    if processor is None:
        raise ValueError(
            "Processor is missing. Please provide a processor when initializing the handler."
        )

    processor_kwargs = kwargs.get("processor_kwargs", {})
    fields_name = kwargs.get("fields_name", {})
    try:
        text_field = fields_name["dataset_text_field"]
        image_field = fields_name["dataset_image_field"]
    except KeyError as e:
        raise ValueError(f"Missing required field in fields_name: {e}") from e

    text = element.get(text_field)
    image = element.get(image_field)

    if text is None or image is None:
        raise ValueError("Missing text or image data in element.")

    image = try_convert_bytes_dict_to_pil(image)  # Needed for below image processing

    # We need to pick first image from the Image list for LlavaProcessor and
    # LlavaNextProcessor (Granite Vision Model)
    if isinstance(processor, LlavaProcessor) or (
        isinstance(processor, LlavaNextProcessor)
        and isinstance(processor.tokenizer, GPT2TokenizerFast)
    ):

        if (
            image and isinstance(image, list) and isinstance(image[0], list)
        ):  # FOR BATCHED = TRUE
            image = [img[0] for img in image]
            logger.warning(
                "LlavaProcessor and LlavaNextProcessor (tokenizer GPT2TokenizerFast)  \
                expects a single image, picking the first image from the list."
            )
        elif (
            image and isinstance(image, list) and isinstance(image[0], Image.Image)
        ):  # FOR BATCHED = FALSE
            image = image[0]
            logger.warning(
                "LlavaProcessor and LlavaNextProcessor (tokenizer GPT2TokenizerFast) \
                expects a single image, picking the first image from the list."
            )

    # Convert image to RGB if it is not in RGB format
    if isinstance(processor, (LlavaProcessor, LlavaNextProcessor)):
        image = try_convert_image_to_rgb(image)

    element = {
        text_field: text,
        image_field: image,
        "fields_name": fields_name,
        "processor_kwargs": processor_kwargs,
    }
    return element


def tokenize(
    element: Union[Dict[str, str], Dict[str, List]],
    tokenizer: AutoTokenizer,
    dataset_text_field: str,
    truncation: Union[bool, str] = None,
    max_length: int = None,
    **kwargs,
):
    """Function (data handler) to tokenize dataset columns.
       Expects to be run as a HF Map API function.
    Args:
        element: the HF Dataset element.
        tokenizer: Tokenizer to be used.
        dataset_text_field: the dataset field to tokenize
        truncation: Truncation strategy to use, refer the link
                    (https://huggingface.co/docs/transformers/en/pad_truncation)
        max_length: Max length to truncate the samples to.
        kwargs: Any additional kwargs that need to be passed to the tokenizer can be passed as
                kwargs['tokenizer_kwargs']
    Returns:
        tokenized dataset elemenent field "dataset_text_field"
    """
    tokenizer_kwargs = kwargs.get("tokenizer_kwargs", {})
    return tokenizer(
        element[dataset_text_field],
        truncation=truncation,
        max_length=max_length,
        **tokenizer_kwargs,
    )


def duplicate_columns(
    element: Union[Dict[str, str], Dict[str, List]],
    old_column: str,
    new_column: str,
    **kwargs,
):
    """Function (data handler) to duplicate one columne of a dataset to another.
       Expects to be run as a HF Map API function.
    Args:
        element: the HF Dataset element
        old_column: Name of the column which is to be duplicated
        new_column: Name of the new column where duplicated column is to be saved
    Returns:
        Formatted HF Dataset element with new_column where existing_columns content is deep copied.
    """
    if not old_column or not new_column:
        raise ValueError(
            "for duplicating columns both old and new column name must be specified"
        )
    if old_column not in element:
        raise ValueError(
            f"Cannot duplicate {old_column} to {new_column} as column {old_column} doesn't exist"
        )
    if new_column in element:
        raise ValueError(
            f"Cannot duplicate {old_column} to f{new_column} as column {new_column} already exists"
        )

    return {
        f"{old_column}": element[old_column],
        f"{new_column}": copy.deepcopy(element[old_column]),
    }


def skip_large_text(element: Dict[str, str], column_name: str, max_length: int):
    """Function (data handler) to skip elements which contains certain columns {column_name}
       larger than the passed {max_length} in the dataset.
       Expects to be run as a HF Filter API function.
    Args:
        element: the HF Dataset element
        column_name: Name of the column
        max_length: Max allowed length of the column.
                    If passing "input_ids" as column name this will be tokens
                    else this can be characters for text column
    Returns:
        Filtered dataset which contains elements with column {column_name}
                 having length shorter than {max_length}
    """
    if column_name not in element or max_length is None:
        raise ValueError(
            "Please provide correct column name and max_length to skip large columns"
        )
    return len(element[column_name]) < max_length


def tokenize_and_apply_chat_template_with_masking(
    element: Dict[str, str],
    tokenizer: AutoTokenizer,
    max_seq_length: int = None,
    conversation_column: str = "messages",
    **kwargs,
):
    """Function to apply chat template to the dataset elements and
       perform masking to ensure model is trained only on completions.
       Assumes the dataset is modelled according to ChatML style format
       like,
       { messages: {'role': 'user', 'content': 'blah'}

       Tokenizes the dataset and returns a tokenized element.
       Requires that max_seq_length is passed to ensure truncation of
       extra large samples. If samples are to be skipped truncated please
       use filter data handler before using this to ensure skipping
       of samples.

       Expects to be run as a HF Map function.
       Ensures that element contains `input_ids`, `labels` and
       `attention_mask`
       If used with `remove_columns=all` the dataset can be used
       directly to train.
    Args:
        element: the HF Dataset samples
        tokenizer: Tokenizer to be used.
        max_seq_length: Max seq length of the tokens allowed.
                        Required argument.
        conversation_column: Name of the column which contains conversations
                        Typically `messages`
        kwargs: Unused by this function.
    Returns:
        Tokenized element which contains `input_ids` `labels` and `attention_mask`
        with labels properly masked to train only on completions.
    """

    # This function is taken from OpenInstruct
    # https://github.com/allenai/open-instruct/blob/\
    #   d208aa371976a09152f61991951e981573e7582f/open_instruct/\
    #   dataset_transformation.py#L632

    messages = element[conversation_column]

    if len(messages) == 0:
        raise ValueError(
            f"Contents of the column {conversation_column} must not be empty."
        )

    # Tokenize the whole sample
    input_ids = tokenizer.apply_chat_template(
        conversation=messages,
        tokenize=True,
        padding=False,
        return_tensors="pt",
        truncation=True,
        max_length=max_seq_length,
        add_generation_prompt=False,
    )

    # clone labels from input ids
    labels = input_ids.clone()

    # mask the non-assistant part for avoiding loss
    for message_idx, message in enumerate(messages):
        if message["role"] != "assistant":
            # we calculate the start index of this non-assistant message
            if message_idx == 0:
                message_start_idx = 0
            else:
                message_start_idx = tokenizer.apply_chat_template(
                    conversation=messages[
                        :message_idx
                    ],  # here marks the end of the previous messages
                    tokenize=True,
                    padding=False,
                    return_tensors="pt",
                    truncation=True,
                    max_length=max_seq_length,
                    add_generation_prompt=False,
                ).shape[1]
            # next, we calculate the end index of this non-assistant message
            if (
                message_idx < len(messages) - 1
                and messages[message_idx + 1]["role"] == "assistant"
            ):
                # for intermediate messages that follow with an assistant message,
                # we need to set `add_generation_prompt=True` to avoid the assistant
                # generation prefix being included in the loss (e.g., `<|assistant|>`)
                message_end_idx = tokenizer.apply_chat_template(
                    conversation=messages[: message_idx + 1],
                    tokenize=True,
                    return_tensors="pt",
                    padding=False,
                    truncation=True,
                    max_length=max_seq_length,
                    add_generation_prompt=True,
                ).shape[1]
            else:
                # for the last message or the message that doesn't follow with
                # an assistant message, we don't need to add the assistant generation prefix
                message_end_idx = tokenizer.apply_chat_template(
                    conversation=messages[: message_idx + 1],
                    tokenize=True,
                    return_tensors="pt",
                    padding=False,
                    truncation=True,
                    max_length=max_seq_length,
                    add_generation_prompt=False,
                ).shape[1]
            # set the label to -100 for the non-assistant part
            labels[:, message_start_idx:message_end_idx] = -100
            if max_seq_length and message_end_idx >= max_seq_length:
                break
    attention_mask = torch.ones_like(input_ids)
    return {
        "input_ids": input_ids.flatten(),
        "labels": labels.flatten(),
        "attention_mask": attention_mask.flatten(),
    }


AVAILABLE_DATA_HANDLERS = {
    "tokenize_and_apply_input_masking": DataHandler(
        op=tokenize_and_apply_input_masking,
        handler_type=DataHandlerType.MAP,
        allows_batching=False,
    ),
    "add_tokenizer_eos_token": DataHandler(
        op=add_tokenizer_eos_token,
        handler_type=DataHandlerType.MAP,
        allows_batching=False,
    ),
    "apply_custom_data_formatting_template": DataHandler(
        op=apply_custom_data_formatting_template,
        handler_type=DataHandlerType.MAP,
        allows_batching=False,
    ),
    "apply_custom_jinja_template": DataHandler(
        op=apply_custom_jinja_template,
        handler_type=DataHandlerType.MAP,
        allows_batching=False,
    ),
    "apply_tokenizer_chat_template": DataHandler(
        op=apply_tokenizer_chat_template,
        handler_type=DataHandlerType.MAP,
        allows_batching=False,
    ),
    "tokenize_and_apply_chat_template_with_masking": DataHandler(
        op=tokenize_and_apply_chat_template_with_masking,
        handler_type=DataHandlerType.MAP,
        allows_batching=False,
    ),
    "duplicate_columns": DataHandler(
        op=duplicate_columns,
        handler_type=DataHandlerType.MAP,
        allows_batching=True,
    ),
    "prepare_multimodal_data_processor": DataHandler(
        op=prepare_multimodal_data_processor,
        handler_type=DataHandlerType.MAP,
        allows_batching=True,
    ),
    "tokenize": DataHandler(
        op=tokenize,
        handler_type=DataHandlerType.MAP,
        allows_batching=True,
    ),
    "skip_large_text": DataHandler(
        op=skip_large_text,
        handler_type=DataHandlerType.FILTER,
        allows_batching=False,
    ),
}<|MERGE_RESOLUTION|>--- conflicted
+++ resolved
@@ -24,7 +24,6 @@
 # Third Party
 from jinja2 import StrictUndefined, TemplateSyntaxError, UndefinedError
 from jinja2.sandbox import SandboxedEnvironment, SecurityError
-<<<<<<< HEAD
 from PIL import Image
 from transformers import (
     AutoTokenizer,
@@ -32,10 +31,7 @@
     LlavaNextProcessor,
     LlavaProcessor,
 )
-=======
-from transformers import AutoTokenizer
 import torch
->>>>>>> 8d4ba0b7
 
 # Local
 from tuning.utils.config_utils import process_jinja_placeholders
