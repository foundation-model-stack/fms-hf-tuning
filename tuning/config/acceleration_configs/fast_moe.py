--- conflicted
+++ resolved
@@ -13,14 +13,10 @@
 # limitations under the License.
 
 # Standard
-<<<<<<< HEAD
-from dataclasses import dataclass
-import json
-=======
 from dataclasses import dataclass, field
 from typing import Union
 import argparse
->>>>>>> 3c3cdd86
+import json
 import os
 
 # Third Party
