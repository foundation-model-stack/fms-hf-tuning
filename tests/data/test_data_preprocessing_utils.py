# Copyright The FMS HF Tuning Authors
#
# Licensed under the Apache License, Version 2.0 (the "License");
# you may not use this file except in compliance with the License.
# You may obtain a copy of the License at
#
#     http://www.apache.org/licenses/LICENSE-2.0
#
# Unless required by applicable law or agreed to in writing, software
# distributed under the License is distributed on an "AS IS" BASIS,
# WITHOUT WARRANTIES OR CONDITIONS OF ANY KIND, either express or implied.
# See the License for the specific language governing permissions and
# limitations under the License.

# Standard
import glob
import json
import os
import tempfile

# Third Party
from datasets import Dataset
from transformers import AutoTokenizer, DataCollatorForSeq2Seq
from trl import DataCollatorForCompletionOnlyLM
import datasets
import pytest
import yaml

# First Party
from tests.artifacts.predefined_data_configs import (
    DATA_CONFIG_APPLY_CUSTOM_TEMPLATE_YAML,
    DATA_CONFIG_MULTIPLE_DATASETS_SAMPLING_YAML,
    DATA_CONFIG_PRETOKENIZE_JSON_DATA_YAML,
    DATA_CONFIG_TOKENIZE_AND_APPLY_INPUT_MASKING_YAML,
)
from tests.artifacts.testdata import (
    MODEL_NAME,
    TWITTER_COMPLAINTS_DATA_ARROW,
    TWITTER_COMPLAINTS_DATA_INPUT_OUTPUT_ARROW,
    TWITTER_COMPLAINTS_DATA_INPUT_OUTPUT_JSON,
    TWITTER_COMPLAINTS_DATA_INPUT_OUTPUT_JSONL,
    TWITTER_COMPLAINTS_DATA_INPUT_OUTPUT_PARQUET,
    TWITTER_COMPLAINTS_DATA_JSON,
    TWITTER_COMPLAINTS_DATA_JSONL,
    TWITTER_COMPLAINTS_DATA_PARQUET,
    TWITTER_COMPLAINTS_TOKENIZED_ARROW,
    TWITTER_COMPLAINTS_TOKENIZED_JSON,
    TWITTER_COMPLAINTS_TOKENIZED_JSONL,
    TWITTER_COMPLAINTS_TOKENIZED_PARQUET,
)

# Local
from tuning.config import configs
from tuning.data.data_config import DataPreProcessorConfig, DataSetConfig
from tuning.data.data_preprocessing_utils import get_data_collator
from tuning.data.data_processors import DataPreProcessor, get_datapreprocessor
from tuning.data.setup_dataprocessor import (
    _process_dataconfig_file,
    is_pretokenized_dataset,
    process_dataargs,
)


@pytest.mark.parametrize(
    "datafile, column_names",
    [
        (
            TWITTER_COMPLAINTS_DATA_INPUT_OUTPUT_JSONL,
            set(["ID", "Label", "input", "output"]),
        ),
        (
            TWITTER_COMPLAINTS_DATA_INPUT_OUTPUT_ARROW,
            set(["ID", "Label", "input", "output", "sequence"]),
        ),
        (
            TWITTER_COMPLAINTS_DATA_INPUT_OUTPUT_PARQUET,
            set(["ID", "Label", "input", "output"]),
        ),
        (
            TWITTER_COMPLAINTS_TOKENIZED_JSONL,
            set(
                [
                    "Tweet text",
                    "ID",
                    "Label",
                    "text_label",
                    "output",
                    "input_ids",
                    "labels",
                ]
            ),
        ),
        (
            TWITTER_COMPLAINTS_TOKENIZED_ARROW,
            set(
                [
                    "Tweet text",
                    "ID",
                    "Label",
                    "text_label",
                    "output",
                    "input_ids",
                    "labels",
                ]
            ),
        ),
        (
            TWITTER_COMPLAINTS_TOKENIZED_PARQUET,
            set(
                [
                    "Tweet text",
                    "ID",
                    "Label",
                    "text_label",
                    "output",
                    "input_ids",
                    "labels",
                ]
            ),
        ),
        (
            TWITTER_COMPLAINTS_DATA_JSONL,
            set(["Tweet text", "ID", "Label", "text_label", "output"]),
        ),
        (
            TWITTER_COMPLAINTS_DATA_ARROW,
            set(["Tweet text", "ID", "Label", "text_label", "output"]),
        ),
        (
            TWITTER_COMPLAINTS_DATA_PARQUET,
            set(["Tweet text", "ID", "Label", "text_label", "output"]),
        ),
    ],
)
def test_load_dataset_with_datafile(datafile, column_names):
    """Ensure that both dataset is loaded with datafile."""
    processor = get_datapreprocessor(
        processor_config=DataPreProcessorConfig(), tokenizer=None
    )
    load_dataset = processor.load_dataset(
        datasetconfig=None, splitName="train", datafile=datafile
    )
    assert set(load_dataset.column_names) == column_names


@pytest.mark.parametrize(
    "datafile, column_names, datasetconfigname",
    [
        (
            TWITTER_COMPLAINTS_DATA_INPUT_OUTPUT_JSONL,
            set(["ID", "Label", "input", "output"]),
            "text_dataset_input_output_masking",
        ),
        (
            TWITTER_COMPLAINTS_DATA_INPUT_OUTPUT_ARROW,
            set(["ID", "Label", "input", "output", "sequence"]),
            "text_dataset_input_output_masking",
        ),
        (
            TWITTER_COMPLAINTS_DATA_INPUT_OUTPUT_PARQUET,
            set(["ID", "Label", "input", "output"]),
            "text_dataset_input_output_masking",
        ),
        (
            TWITTER_COMPLAINTS_TOKENIZED_JSONL,
            set(
                [
                    "Tweet text",
                    "ID",
                    "Label",
                    "text_label",
                    "output",
                    "input_ids",
                    "labels",
                ]
            ),
            "pretokenized_dataset",
        ),
        (
            TWITTER_COMPLAINTS_TOKENIZED_PARQUET,
            set(
                [
                    "Tweet text",
                    "ID",
                    "Label",
                    "text_label",
                    "output",
                    "input_ids",
                    "labels",
                ]
            ),
            "pretokenized_dataset",
        ),
        (
            TWITTER_COMPLAINTS_DATA_JSONL,
            set(["Tweet text", "ID", "Label", "text_label", "output"]),
            "apply_custom_data_template",
        ),
        (
            TWITTER_COMPLAINTS_DATA_ARROW,
            set(["Tweet text", "ID", "Label", "text_label", "output"]),
            "apply_custom_data_template",
        ),
        (
            TWITTER_COMPLAINTS_DATA_PARQUET,
            set(["Tweet text", "ID", "Label", "text_label", "output"]),
            "apply_custom_data_template",
        ),
    ],
)
def test_load_dataset_with_datasetconfig(datafile, column_names, datasetconfigname):
    """Ensure that both dataset is loaded with datafile."""
    datasetconfig = DataSetConfig(name=datasetconfigname, data_paths=[datafile])
    processor = get_datapreprocessor(
        processor_config=DataPreProcessorConfig(), tokenizer=None
    )
    load_dataset = processor.load_dataset(
        datasetconfig=datasetconfig, splitName="train", datafile=None
    )
    assert set(load_dataset.column_names) == column_names


@pytest.mark.parametrize(
    "datafile, datasetconfigname",
    [
        (
            TWITTER_COMPLAINTS_DATA_INPUT_OUTPUT_JSONL,
            "text_dataset_input_output_masking",
        ),
        (
            TWITTER_COMPLAINTS_DATA_INPUT_OUTPUT_PARQUET,
            "text_dataset_input_output_masking",
        ),
        (TWITTER_COMPLAINTS_TOKENIZED_JSONL, "pretokenized_dataset"),
        (TWITTER_COMPLAINTS_TOKENIZED_PARQUET, "pretokenized_dataset"),
        (TWITTER_COMPLAINTS_DATA_JSONL, "apply_custom_data_template"),
        (TWITTER_COMPLAINTS_DATA_PARQUET, "apply_custom_data_template"),
    ],
)
def test_load_dataset_with_dataconfig_and_datafile(datafile, datasetconfigname):
    """Ensure that both datasetconfig and datafile cannot be passed."""
    datasetconfig = DataSetConfig(name=datasetconfigname, data_paths=[datafile])
    processor = get_datapreprocessor(
        processor_config=DataPreProcessorConfig(), tokenizer=None
    )
    with pytest.raises(ValueError):
        processor.load_dataset(
            datasetconfig=datasetconfig, splitName="train", datafile=datafile
        )


def test_load_dataset_without_dataconfig_and_datafile():
    """Ensure that both datasetconfig and datafile cannot be None."""
    processor = get_datapreprocessor(
        processor_config=DataPreProcessorConfig(), tokenizer=None
    )
    with pytest.raises(ValueError):
        processor.load_dataset(datasetconfig=None, splitName="train", datafile=None)


@pytest.mark.parametrize(
    "data, result",
    [
        (TWITTER_COMPLAINTS_DATA_JSONL, False),
        (
            Dataset.from_list(
                [
                    {
                        "input_ids": [9437, 29, 210],
                        "attention_mask": [1, 1, 1],
                        "labels": [1, 20, 30],
                    }
                ]
            ),
            True,
        ),
    ],
)
def test_is_pretokenized_data(data, result):
    """Ensure that the correct collator type is fetched based on the data args"""
    assert is_pretokenized_dataset(data=data) == result


@pytest.mark.parametrize(
    "packing, response_template, formatted_train_dataset, max_seq_length, expected_collator",
    [
        (
            False,
            "\n### Label:",
            datasets.load_dataset(
                "json",
                data_files=TWITTER_COMPLAINTS_DATA_INPUT_OUTPUT_JSON,
                split="train",
            ),
            1024,
            DataCollatorForCompletionOnlyLM,
        ),
        (
            False,
            None,
            Dataset.from_list(
                [
                    {
                        "input_ids": [9437, 29, 210],
                        "attention_mask": [1, 1, 1],
                        "labels": [1, 20, 30],
                    }
                ]
            ),
            1024,
            DataCollatorForSeq2Seq,
        ),
    ],
)
def test_get_data_collator(
    packing,
    response_template,
    formatted_train_dataset,
    max_seq_length,
    expected_collator,
):
    """Ensure that the correct collator type is fetched based on the data args"""
    collator = get_data_collator(
        packing,
        response_template,
        AutoTokenizer.from_pretrained(MODEL_NAME),
        is_pretokenized_dataset(formatted_train_dataset),
        max_seq_length,
    )
    assert isinstance(collator, expected_collator)


# Tests for validating data args
# Invalid args return ValueError
@pytest.mark.parametrize(
    "data_args, packing",
    [
        # dataset_text_field with no response_template
        (
            configs.DataArguments(
                training_data_path=TWITTER_COMPLAINTS_DATA_JSONL,
                dataset_text_field="output",
            ),
            False,
        ),
        # Data formatter with no response template
        (
            configs.DataArguments(
                training_data_path=TWITTER_COMPLAINTS_DATA_JSONL,
                data_formatter_template="### Input: {{input}} \n\n### Response: {{output}}",
            ),
            False,
        ),
        # Response template with no dataset_text_field or formatter
        (
            configs.DataArguments(
                training_data_path=TWITTER_COMPLAINTS_DATA_JSONL,
                response_template="\n### Label:",
            ),
            False,
        ),
        # JSONL without input / output for no single sequence arguments
        (
            configs.DataArguments(
                training_data_path=TWITTER_COMPLAINTS_DATA_JSONL,
            ),
            False,
        ),
        # Pretokenized dataset with dataset_text_field
        (
            configs.DataArguments(
                training_data_path=TWITTER_COMPLAINTS_TOKENIZED_JSONL,
                dataset_text_field="output",
            ),
            False,
        ),
        # Pretokenized dataset with data formatter
        (
            configs.DataArguments(
                training_data_path=TWITTER_COMPLAINTS_TOKENIZED_JSONL,
                data_formatter_template="### Input: {{input}} \n\n### Response: {{output}}",
            ),
            False,
        ),
        # Pretokenized dataset with response template
        (
            configs.DataArguments(
                training_data_path=TWITTER_COMPLAINTS_TOKENIZED_JSONL,
                response_template="\n### Label:",
            ),
            False,
        ),
        # Pretokenized training dataset with validation data not pretokenized
        (
            configs.DataArguments(
                training_data_path=TWITTER_COMPLAINTS_TOKENIZED_JSONL,
                validation_data_path=TWITTER_COMPLAINTS_DATA_JSONL,
            ),
            False,
        ),
        # Pretokenized data with dataset_text_field and response template
        (
            configs.DataArguments(
                training_data_path=TWITTER_COMPLAINTS_TOKENIZED_JSONL,
                response_template="\n### Label:",
                dataset_text_field="output",
            ),
            False,
        ),
        # Pretokenized data with packing to True
        (
            configs.DataArguments(
                training_data_path=TWITTER_COMPLAINTS_TOKENIZED_JSONL,
            ),
            True,
        ),
    ],
)
def test_process_data_args_throws_error_where_needed(data_args, packing):
    """Ensure that respective errors are thrown for incorrect data arguments"""
    with pytest.raises(ValueError):
        tokenizer = AutoTokenizer.from_pretrained(MODEL_NAME)
        TRAIN_ARGS = configs.TrainingArguments(
            packing=packing,
            max_seq_length=1024,
            output_dir="tmp",  # Not needed but positional
        )
        (_, _, _, _, _, _) = process_dataargs(data_args, tokenizer, TRAIN_ARGS)


@pytest.mark.parametrize(
    "data_config_path, data_path",
    [
        (DATA_CONFIG_APPLY_CUSTOM_TEMPLATE_YAML, TWITTER_COMPLAINTS_DATA_JSON),
        (DATA_CONFIG_APPLY_CUSTOM_TEMPLATE_YAML, TWITTER_COMPLAINTS_DATA_JSONL),
        (DATA_CONFIG_APPLY_CUSTOM_TEMPLATE_YAML, TWITTER_COMPLAINTS_DATA_PARQUET),
        (DATA_CONFIG_APPLY_CUSTOM_TEMPLATE_YAML, TWITTER_COMPLAINTS_DATA_ARROW),
        (DATA_CONFIG_PRETOKENIZE_JSON_DATA_YAML, TWITTER_COMPLAINTS_TOKENIZED_JSON),
        (DATA_CONFIG_PRETOKENIZE_JSON_DATA_YAML, TWITTER_COMPLAINTS_TOKENIZED_JSONL),
        (DATA_CONFIG_PRETOKENIZE_JSON_DATA_YAML, TWITTER_COMPLAINTS_TOKENIZED_PARQUET),
        (DATA_CONFIG_PRETOKENIZE_JSON_DATA_YAML, TWITTER_COMPLAINTS_TOKENIZED_ARROW),
        (
            DATA_CONFIG_TOKENIZE_AND_APPLY_INPUT_MASKING_YAML,
            TWITTER_COMPLAINTS_DATA_INPUT_OUTPUT_JSON,
        ),
        (
            DATA_CONFIG_TOKENIZE_AND_APPLY_INPUT_MASKING_YAML,
            TWITTER_COMPLAINTS_DATA_INPUT_OUTPUT_JSONL,
        ),
        (
            DATA_CONFIG_TOKENIZE_AND_APPLY_INPUT_MASKING_YAML,
            TWITTER_COMPLAINTS_DATA_INPUT_OUTPUT_PARQUET,
        ),
        (
            DATA_CONFIG_TOKENIZE_AND_APPLY_INPUT_MASKING_YAML,
            TWITTER_COMPLAINTS_DATA_INPUT_OUTPUT_ARROW,
        ),
    ],
)
def test_process_dataconfig_file(data_config_path, data_path):
    """Ensure that datasets are formatted and validated correctly based on the arguments passed in config file."""
    with open(data_config_path, "r") as f:
        yaml_content = yaml.safe_load(f)
    yaml_content["datasets"][0]["data_paths"][0] = data_path
    datasets_name = yaml_content["datasets"][0]["name"]

    # Modify input_field_name and output_field_name according to dataset
    if datasets_name == "text_dataset_input_output_masking":
        yaml_content["datasets"][0]["data_handlers"][0]["arguments"]["fn_kwargs"] = {
            "input_field_name": "input",
            "output_field_name": "output",
        }

    # Modify dataset_text_field and template according to dataset
    formatted_dataset_field = "formatted_data_field"
    if datasets_name == "apply_custom_data_template":
        template = "### Input: {{Tweet text}} \n\n ### Response: {{text_label}}"
        yaml_content["datasets"][0]["data_handlers"][0]["arguments"]["fn_kwargs"] = {
            "dataset_text_field": formatted_dataset_field,
            "template": template,
        }

    with tempfile.NamedTemporaryFile(
        "w", delete=False, suffix=".yaml"
    ) as temp_yaml_file:
        yaml.dump(yaml_content, temp_yaml_file)
        temp_yaml_file_path = temp_yaml_file.name
        data_args = configs.DataArguments(data_config_path=temp_yaml_file_path)

    tokenizer = AutoTokenizer.from_pretrained(MODEL_NAME)
    (train_set, _, _) = _process_dataconfig_file(data_args, tokenizer)
    assert isinstance(train_set, Dataset)
    if datasets_name == "text_dataset_input_output_masking":
        column_names = set(["input_ids", "attention_mask", "labels"])
        assert set(train_set.column_names) == column_names
    elif datasets_name == "pretokenized_dataset":
        assert set(["input_ids", "labels"]).issubset(set(train_set.column_names))
    elif datasets_name == "apply_custom_data_template":
        assert formatted_dataset_field in set(train_set.column_names)


@pytest.mark.parametrize(
<<<<<<< HEAD
    "data_config_path, list_data_path",
=======
    "data_config_path, data_path_list",
>>>>>>> 4441948a
    [
        (
            DATA_CONFIG_APPLY_CUSTOM_TEMPLATE_YAML,
            [TWITTER_COMPLAINTS_DATA_JSON, TWITTER_COMPLAINTS_DATA_JSON],
        ),
        (
            DATA_CONFIG_APPLY_CUSTOM_TEMPLATE_YAML,
            [
                TWITTER_COMPLAINTS_DATA_JSONL,
                TWITTER_COMPLAINTS_DATA_JSONL,
                TWITTER_COMPLAINTS_DATA_JSONL,
            ],
        ),
        (
            DATA_CONFIG_APPLY_CUSTOM_TEMPLATE_YAML,
            [TWITTER_COMPLAINTS_DATA_PARQUET, TWITTER_COMPLAINTS_DATA_PARQUET],
        ),
        (
            DATA_CONFIG_APPLY_CUSTOM_TEMPLATE_YAML,
            [TWITTER_COMPLAINTS_DATA_ARROW, TWITTER_COMPLAINTS_DATA_ARROW],
        ),
        (
            DATA_CONFIG_PRETOKENIZE_JSON_DATA_YAML,
            [TWITTER_COMPLAINTS_TOKENIZED_JSON, TWITTER_COMPLAINTS_TOKENIZED_JSON],
        ),
        (
            DATA_CONFIG_PRETOKENIZE_JSON_DATA_YAML,
            [TWITTER_COMPLAINTS_TOKENIZED_JSONL, TWITTER_COMPLAINTS_TOKENIZED_JSONL],
        ),
        (
            DATA_CONFIG_PRETOKENIZE_JSON_DATA_YAML,
            [
                TWITTER_COMPLAINTS_TOKENIZED_PARQUET,
                TWITTER_COMPLAINTS_TOKENIZED_PARQUET,
                TWITTER_COMPLAINTS_TOKENIZED_PARQUET,
            ],
        ),
        (
            DATA_CONFIG_PRETOKENIZE_JSON_DATA_YAML,
            [TWITTER_COMPLAINTS_TOKENIZED_ARROW, TWITTER_COMPLAINTS_TOKENIZED_ARROW],
        ),
        (
            DATA_CONFIG_TOKENIZE_AND_APPLY_INPUT_MASKING_YAML,
            [
                TWITTER_COMPLAINTS_DATA_INPUT_OUTPUT_JSON,
                TWITTER_COMPLAINTS_DATA_INPUT_OUTPUT_JSON,
            ],
        ),
        (
            DATA_CONFIG_TOKENIZE_AND_APPLY_INPUT_MASKING_YAML,
            [
                TWITTER_COMPLAINTS_DATA_INPUT_OUTPUT_JSONL,
                TWITTER_COMPLAINTS_DATA_INPUT_OUTPUT_JSONL,
            ],
        ),
        (
            DATA_CONFIG_TOKENIZE_AND_APPLY_INPUT_MASKING_YAML,
            [
                TWITTER_COMPLAINTS_DATA_INPUT_OUTPUT_PARQUET,
                TWITTER_COMPLAINTS_DATA_INPUT_OUTPUT_PARQUET,
            ],
        ),
        (
            DATA_CONFIG_TOKENIZE_AND_APPLY_INPUT_MASKING_YAML,
            [
                TWITTER_COMPLAINTS_DATA_INPUT_OUTPUT_ARROW,
                TWITTER_COMPLAINTS_DATA_INPUT_OUTPUT_ARROW,
                TWITTER_COMPLAINTS_DATA_INPUT_OUTPUT_ARROW,
            ],
        ),
    ],
)
<<<<<<< HEAD
def test_process_dataconfig_multiple_files(data_config_path, list_data_path):
    """Ensure that datasets with multiple files are formatted and validated correctly based on the arguments passed in config file."""
    with open(data_config_path, "r") as f:
        yaml_content = yaml.safe_load(f)
    yaml_content["datasets"][0]["data_paths"] = list_data_path
=======
def test_process_dataconfig_multiple_files(data_config_path, data_path_list):
    """Ensure that datasets with multiple files are formatted and validated correctly based on the arguments passed in config file."""
    with open(data_config_path, "r") as f:
        yaml_content = yaml.safe_load(f)
    yaml_content["datasets"][0]["data_paths"] = data_path_list
>>>>>>> 4441948a
    datasets_name = yaml_content["datasets"][0]["name"]

    # Modify input_field_name and output_field_name according to dataset
    if datasets_name == "text_dataset_input_output_masking":
        yaml_content["datasets"][0]["data_handlers"][0]["arguments"]["fn_kwargs"] = {
            "input_field_name": "input",
            "output_field_name": "output",
        }

    # Modify dataset_text_field and template according to dataset
    formatted_dataset_field = "formatted_data_field"
    if datasets_name == "apply_custom_data_template":
        template = "### Input: {{Tweet text}} \n\n ### Response: {{text_label}}"
        yaml_content["datasets"][0]["data_handlers"][0]["arguments"]["fn_kwargs"] = {
            "dataset_text_field": formatted_dataset_field,
            "template": template,
        }

    with tempfile.NamedTemporaryFile(
        "w", delete=False, suffix=".yaml"
    ) as temp_yaml_file:
        yaml.dump(yaml_content, temp_yaml_file)
        temp_yaml_file_path = temp_yaml_file.name
        data_args = configs.DataArguments(data_config_path=temp_yaml_file_path)

    tokenizer = AutoTokenizer.from_pretrained(MODEL_NAME)
    (train_set, _, _) = _process_dataconfig_file(data_args, tokenizer)
    assert isinstance(train_set, Dataset)
    if datasets_name == "text_dataset_input_output_masking":
        column_names = set(["input_ids", "attention_mask", "labels"])
        assert set(train_set.column_names) == column_names
    elif datasets_name == "pretokenized_dataset":
        assert set(["input_ids", "labels"]).issubset(set(train_set.column_names))
    elif datasets_name == "apply_custom_data_template":
        assert formatted_dataset_field in set(train_set.column_names)


@pytest.mark.parametrize(
<<<<<<< HEAD
    "data_config_path, data_path",
    [
        (
            DATA_CONFIG_APPLY_CUSTOM_TEMPLATE_YAML,
            os.path.join(
                os.path.dirname(TWITTER_COMPLAINTS_DATA_JSONL), "*small*.jsonl"
            ),
        ),
    ],
)
def test_process_dataconfig_multiple_files_with_globbing(data_config_path, data_path):
    """Ensure that datasets files matching globbing pattern are formatted and validated correctly based on the arguments passed in config file."""
    with open(data_config_path, "r") as f:
        yaml_content = yaml.safe_load(f)

    PATTERN_TWITTER_COMPLAINTS_DATA_JSONL = data_path.replace(
        "twitter_complaints_small.jsonl", "*small*.jsonl"
    )
    yaml_content["datasets"][0]["data_paths"][0] = PATTERN_TWITTER_COMPLAINTS_DATA_JSONL

    # Modify dataset_text_field and template according to dataset
    formatted_dataset_field = "formatted_data_field"
    template = "### Input: {{Tweet text}} \n\n ### Response: {{text_label}}"
    yaml_content["datasets"][0]["data_handlers"][0]["arguments"]["fn_kwargs"] = {
        "dataset_text_field": formatted_dataset_field,
        "template": template,
    }

    with tempfile.NamedTemporaryFile(
        "w", delete=False, suffix=".yaml"
    ) as temp_yaml_file:
        yaml.dump(yaml_content, temp_yaml_file)
        temp_yaml_file_path = temp_yaml_file.name
        data_args = configs.DataArguments(data_config_path=temp_yaml_file_path)

    tokenizer = AutoTokenizer.from_pretrained(MODEL_NAME)
    (train_set, _, _) = _process_dataconfig_file(data_args, tokenizer)
    assert isinstance(train_set, Dataset)
    assert formatted_dataset_field in set(train_set.column_names)

    data_len = sum(
        sum(1 for _ in open(file, "r"))  # Count lines in each JSONL file
        for file in glob.glob(PATTERN_TWITTER_COMPLAINTS_DATA_JSONL)
    )
    assert len(train_set) == data_len


@pytest.mark.parametrize(
=======
>>>>>>> 4441948a
    "datafiles, datasetconfigname",
    [
        (
            [
                [
                    TWITTER_COMPLAINTS_DATA_INPUT_OUTPUT_PARQUET,
                    TWITTER_COMPLAINTS_DATA_INPUT_OUTPUT_PARQUET,
                ],
                [
                    TWITTER_COMPLAINTS_DATA_INPUT_OUTPUT_JSON,
                    TWITTER_COMPLAINTS_DATA_INPUT_OUTPUT_JSON,
                ],
                [
                    TWITTER_COMPLAINTS_DATA_INPUT_OUTPUT_JSONL,
                    TWITTER_COMPLAINTS_DATA_INPUT_OUTPUT_JSONL,
                ],
            ],
            DATA_CONFIG_MULTIPLE_DATASETS_SAMPLING_YAML,
        ),
    ],
)
<<<<<<< HEAD
def test_process_dataconfig_multiple_datasets_datafiles(datafiles, datasetconfigname):
=======
def test_process_dataconfig_multiple_datasets_datafiles_sampling(
    datafiles, datasetconfigname
):
>>>>>>> 4441948a
    """Ensure that multiple datasets with multiple files are formatted and validated correctly."""
    with open(datasetconfigname, "r") as f:
        yaml_content = yaml.safe_load(f)
    yaml_content["datasets"][0]["data_paths"] = datafiles[0]
    yaml_content["datasets"][1]["data_paths"] = datafiles[1]
    yaml_content["datasets"][2]["data_paths"] = datafiles[2]

    with tempfile.NamedTemporaryFile(
        "w", delete=False, suffix=".yaml"
    ) as temp_yaml_file:
        yaml.dump(yaml_content, temp_yaml_file)
        temp_yaml_file_path = temp_yaml_file.name
        data_args = configs.DataArguments(data_config_path=temp_yaml_file_path)

    tokenizer = AutoTokenizer.from_pretrained(MODEL_NAME)
<<<<<<< HEAD
    (train_set, _, _) = _process_dataconfig_file(data_args, tokenizer)
    assert isinstance(train_set, Dataset)
    column_names = set(["input_ids", "attention_mask", "labels"])
    assert set(train_set.column_names) == column_names


@pytest.mark.parametrize(
    "data_config_path, list_data_path",
=======
    TRAIN_ARGS = configs.TrainingArguments(
        packing=False,
        max_seq_length=1024,
        output_dir="tmp",
    )
    (train_set, eval_set, _, _, _, _) = process_dataargs(
        data_args=data_args, tokenizer=tokenizer, train_args=TRAIN_ARGS
    )

    assert isinstance(train_set, Dataset)
    if eval_set:
        assert isinstance(eval_set, Dataset)

    assert set(["input_ids", "attention_mask", "labels"]).issubset(
        set(train_set.column_names)
    )
    if eval_set:
        assert set(["input_ids", "attention_mask", "labels"]).issubset(
            set(eval_set.column_names)
        )


@pytest.mark.parametrize(
    "data_config_path, data_path_list",
>>>>>>> 4441948a
    [
        (
            DATA_CONFIG_APPLY_CUSTOM_TEMPLATE_YAML,
            [TWITTER_COMPLAINTS_DATA_JSON, TWITTER_COMPLAINTS_DATA_PARQUET],
        ),
        (
<<<<<<< HEAD
=======
            DATA_CONFIG_APPLY_CUSTOM_TEMPLATE_YAML,
            [TWITTER_COMPLAINTS_DATA_JSON, TWITTER_COMPLAINTS_TOKENIZED_JSON],
        ),
        (
>>>>>>> 4441948a
            DATA_CONFIG_PRETOKENIZE_JSON_DATA_YAML,
            [
                TWITTER_COMPLAINTS_TOKENIZED_JSONL,
                TWITTER_COMPLAINTS_TOKENIZED_ARROW,
                TWITTER_COMPLAINTS_DATA_INPUT_OUTPUT_PARQUET,
            ],
        ),
        (
<<<<<<< HEAD
            DATA_CONFIG_TOKENIZE_AND_APPLY_INPUT_MASKING_YAML,
            [
                TWITTER_COMPLAINTS_DATA_INPUT_OUTPUT_PARQUET,
                TWITTER_COMPLAINTS_DATA_INPUT_OUTPUT_JSONL,
            ],
        ),
    ],
)
def test_process_dataconfig_multiple_files_varied_data_formats(
    data_config_path, list_data_path
):
    """Ensure that datasets with multiple files with different formats raise assertion error when passed in config file."""
    with open(data_config_path, "r") as f:
        yaml_content = yaml.safe_load(f)
    yaml_content["datasets"][0]["data_paths"] = list_data_path
    datasets_name = yaml_content["datasets"][0]["name"]

    # Modify input_field_name and output_field_name according to dataset
    if datasets_name == "text_dataset_input_output_masking":
        yaml_content["datasets"][0]["data_handlers"][0]["arguments"]["fn_kwargs"] = {
            "input_field_name": "input",
            "output_field_name": "output",
        }

    # Modify dataset_text_field and template according to dataset
    formatted_dataset_field = "formatted_data_field"
    if datasets_name == "apply_custom_data_template":
        template = "### Input: {{Tweet text}} \n\n ### Response: {{text_label}}"
        yaml_content["datasets"][0]["data_handlers"][0]["arguments"]["fn_kwargs"] = {
            "dataset_text_field": formatted_dataset_field,
            "template": template,
        }

    with tempfile.NamedTemporaryFile(
        "w", delete=False, suffix=".yaml"
    ) as temp_yaml_file:
        yaml.dump(yaml_content, temp_yaml_file)
        temp_yaml_file_path = temp_yaml_file.name
        data_args = configs.DataArguments(data_config_path=temp_yaml_file_path)

    tokenizer = AutoTokenizer.from_pretrained(MODEL_NAME)
    with pytest.raises(AssertionError):
        (_, _, _) = _process_dataconfig_file(data_args, tokenizer)


@pytest.mark.parametrize(
    "data_config_path, list_data_path",
    [
        (
            DATA_CONFIG_APPLY_CUSTOM_TEMPLATE_YAML,
            [TWITTER_COMPLAINTS_DATA_JSON, TWITTER_COMPLAINTS_TOKENIZED_JSON],
        ),
        (
            DATA_CONFIG_PRETOKENIZE_JSON_DATA_YAML,
            [
                TWITTER_COMPLAINTS_TOKENIZED_JSON,
                TWITTER_COMPLAINTS_DATA_INPUT_OUTPUT_JSON,
=======
            DATA_CONFIG_PRETOKENIZE_JSON_DATA_YAML,
            [
                TWITTER_COMPLAINTS_TOKENIZED_JSON,
                TWITTER_COMPLAINTS_DATA_INPUT_OUTPUT_JSON,
            ],
        ),
        (
            DATA_CONFIG_TOKENIZE_AND_APPLY_INPUT_MASKING_YAML,
            [
                TWITTER_COMPLAINTS_DATA_INPUT_OUTPUT_PARQUET,
                TWITTER_COMPLAINTS_DATA_INPUT_OUTPUT_JSONL,
>>>>>>> 4441948a
            ],
        ),
        (
            DATA_CONFIG_TOKENIZE_AND_APPLY_INPUT_MASKING_YAML,
            [TWITTER_COMPLAINTS_DATA_INPUT_OUTPUT_JSON, TWITTER_COMPLAINTS_DATA_JSON],
        ),
    ],
)
<<<<<<< HEAD
def test_process_dataconfig_multiple_files_varied_types(
    data_config_path, list_data_path
=======
def test_process_dataconfig_multiple_files_varied_data_formats(
    data_config_path, data_path_list
>>>>>>> 4441948a
):
    """Ensure that datasets with multiple files with different formats raise assertion error when passed in config file."""
    with open(data_config_path, "r") as f:
        yaml_content = yaml.safe_load(f)
<<<<<<< HEAD
    yaml_content["datasets"][0]["data_paths"] = list_data_path
=======
    yaml_content["datasets"][0]["data_paths"] = data_path_list
>>>>>>> 4441948a
    datasets_name = yaml_content["datasets"][0]["name"]

    # Modify input_field_name and output_field_name according to dataset
    if datasets_name == "text_dataset_input_output_masking":
        yaml_content["datasets"][0]["data_handlers"][0]["arguments"]["fn_kwargs"] = {
            "input_field_name": "input",
            "output_field_name": "output",
        }

    # Modify dataset_text_field and template according to dataset
    formatted_dataset_field = "formatted_data_field"
    if datasets_name == "apply_custom_data_template":
        template = "### Input: {{Tweet text}} \n\n ### Response: {{text_label}}"
        yaml_content["datasets"][0]["data_handlers"][0]["arguments"]["fn_kwargs"] = {
            "dataset_text_field": formatted_dataset_field,
            "template": template,
        }

    with tempfile.NamedTemporaryFile(
        "w", delete=False, suffix=".yaml"
    ) as temp_yaml_file:
        yaml.dump(yaml_content, temp_yaml_file)
        temp_yaml_file_path = temp_yaml_file.name
        data_args = configs.DataArguments(data_config_path=temp_yaml_file_path)

    tokenizer = AutoTokenizer.from_pretrained(MODEL_NAME)
<<<<<<< HEAD
    with pytest.raises(datasets.exceptions.DatasetGenerationCastError):
=======
    with pytest.raises(
        (AssertionError, datasets.exceptions.DatasetGenerationCastError)
    ):
>>>>>>> 4441948a
        (_, _, _) = _process_dataconfig_file(data_args, tokenizer)


@pytest.mark.parametrize(
    "data_args",
    [
        # single sequence JSON and response template
        (
            configs.DataArguments(
                training_data_path=TWITTER_COMPLAINTS_DATA_JSON,
                validation_data_path=TWITTER_COMPLAINTS_DATA_JSON,
                dataset_text_field="output",
                response_template="\n### Label:",
            )
        ),
        # single sequence JSONL and response template
        (
            configs.DataArguments(
                training_data_path=TWITTER_COMPLAINTS_DATA_JSONL,
                validation_data_path=TWITTER_COMPLAINTS_DATA_JSONL,
                dataset_text_field="output",
                response_template="\n### Label:",
            )
        ),
        # single sequence PARQUET and response template
        (
            configs.DataArguments(
                training_data_path=TWITTER_COMPLAINTS_DATA_PARQUET,
                validation_data_path=TWITTER_COMPLAINTS_DATA_PARQUET,
                dataset_text_field="output",
                response_template="\n### Label:",
            )
        ),
        # data formatter template with input/output JSON
        (
            configs.DataArguments(
                training_data_path=TWITTER_COMPLAINTS_DATA_INPUT_OUTPUT_JSON,
                validation_data_path=TWITTER_COMPLAINTS_DATA_INPUT_OUTPUT_JSON,
                data_formatter_template="### Text:{{input}} \n\n### Label: {{output}}",
                response_template="\n### Label:",
            )
        ),
        # data formatter template with input/output JSONL
        (
            configs.DataArguments(
                training_data_path=TWITTER_COMPLAINTS_DATA_INPUT_OUTPUT_JSONL,
                validation_data_path=TWITTER_COMPLAINTS_DATA_INPUT_OUTPUT_JSONL,
                data_formatter_template="### Text:{{input}} \n\n### Label: {{output}}",
                response_template="\n### Label:",
            )
        ),
        # data formatter template with input/output PARQUET
        (
            configs.DataArguments(
                training_data_path=TWITTER_COMPLAINTS_DATA_INPUT_OUTPUT_PARQUET,
                validation_data_path=TWITTER_COMPLAINTS_DATA_INPUT_OUTPUT_PARQUET,
                data_formatter_template="### Text:{{input}} \n\n### Label: {{output}}",
                response_template="\n### Label:",
            )
        ),
        # input/output JSON with masking on input
        (
            configs.DataArguments(
                training_data_path=TWITTER_COMPLAINTS_DATA_INPUT_OUTPUT_JSON,
                validation_data_path=TWITTER_COMPLAINTS_DATA_INPUT_OUTPUT_JSON,
            )
        ),
        # input/output JSONL with masking on input
        (
            configs.DataArguments(
                training_data_path=TWITTER_COMPLAINTS_DATA_INPUT_OUTPUT_JSONL,
                validation_data_path=TWITTER_COMPLAINTS_DATA_INPUT_OUTPUT_JSONL,
            )
        ),
        # input/output PARQUET with masking on input
        (
            configs.DataArguments(
                training_data_path=TWITTER_COMPLAINTS_DATA_INPUT_OUTPUT_PARQUET,
                validation_data_path=TWITTER_COMPLAINTS_DATA_INPUT_OUTPUT_PARQUET,
            )
        ),
    ],
)
def test_process_dataargs(data_args):
    """Ensure that the train/eval data are properly formatted based on the data args / text field"""
    tokenizer = AutoTokenizer.from_pretrained(MODEL_NAME)
    TRAIN_ARGS = configs.TrainingArguments(
        packing=False,
        max_seq_length=1024,
        output_dir="tmp",  # Not needed but positional
    )
    (train_set, eval_set, dataset_text_field, _, _, _) = process_dataargs(
        data_args, tokenizer, TRAIN_ARGS
    )
    assert isinstance(train_set, Dataset)
    assert isinstance(eval_set, Dataset)
    if dataset_text_field is None:
        column_names = set(["input_ids", "attention_mask", "labels"])
        assert set(eval_set.column_names) == column_names
        assert set(train_set.column_names) == column_names
    else:
        assert dataset_text_field in train_set.column_names
        assert dataset_text_field in eval_set.column_names


@pytest.mark.parametrize(
    "data_args",
    [
        # JSON pretokenized train and validation datasets
        (
            configs.DataArguments(
                training_data_path=TWITTER_COMPLAINTS_TOKENIZED_JSON,
                validation_data_path=TWITTER_COMPLAINTS_TOKENIZED_JSON,
            )
        ),
        # JSONL pretokenized train and validation datasets
        (
            configs.DataArguments(
                training_data_path=TWITTER_COMPLAINTS_TOKENIZED_JSONL,
                validation_data_path=TWITTER_COMPLAINTS_TOKENIZED_JSONL,
            )
        ),
        # PARQUET pretokenized train and validation datasets
        (
            configs.DataArguments(
                training_data_path=TWITTER_COMPLAINTS_TOKENIZED_PARQUET,
                validation_data_path=TWITTER_COMPLAINTS_TOKENIZED_PARQUET,
            )
        ),
        # JSON pretokenized train datasets
        (
            configs.DataArguments(
                training_data_path=TWITTER_COMPLAINTS_TOKENIZED_JSON,
            )
        ),
        # JSONL pretokenized train datasets
        (
            configs.DataArguments(
                training_data_path=TWITTER_COMPLAINTS_TOKENIZED_JSONL,
            )
        ),
        # ARROW pretokenized train datasets
        (
            configs.DataArguments(
                training_data_path=TWITTER_COMPLAINTS_TOKENIZED_ARROW,
            )
        ),
        # PARQUET pretokenized train datasets
        (
            configs.DataArguments(
                training_data_path=TWITTER_COMPLAINTS_TOKENIZED_PARQUET,
            )
        ),
    ],
)
def test_process_dataargs_pretokenized(data_args):
    """Ensure that pretokenized datasets are loaded and returned as is"""
    TRAIN_ARGS = configs.TrainingArguments(
        packing=False,
        max_seq_length=1024,
        output_dir="tmp",  # Not needed but positional
    )
    tokenizer = AutoTokenizer.from_pretrained(MODEL_NAME)
    (train_set, eval_set, _, _, _, _) = process_dataargs(
        data_args, tokenizer, TRAIN_ARGS
    )
    assert isinstance(train_set, Dataset)
    if eval_set:
        assert isinstance(eval_set, Dataset)

    assert set(["input_ids", "labels"]).issubset(set(train_set.column_names))
    if eval_set:
        assert set(["input_ids", "labels"]).issubset(set(eval_set.column_names))


@pytest.mark.parametrize(
    "datafile, column_names, datasetconfigname",
    [
        (
            TWITTER_COMPLAINTS_DATA_INPUT_OUTPUT_JSON,
            set(["ID", "Label", "input", "output"]),
            "text_dataset_input_output_masking",
        ),
        (
            TWITTER_COMPLAINTS_TOKENIZED_JSON,
            set(
                [
                    "Tweet text",
                    "ID",
                    "Label",
                    "text_label",
                    "output",
                    "input_ids",
                    "labels",
                ]
            ),
            "pretokenized_dataset",
        ),
        (
            TWITTER_COMPLAINTS_DATA_JSON,
            set(["Tweet text", "ID", "Label", "text_label", "output"]),
            "apply_custom_data_template",
        ),
    ],
)
def test_process_dataset_configs(datafile, column_names, datasetconfigname):
    """Test process_dataset_configs for expected output."""
    dataprocessor_config = DataPreProcessorConfig()
    tokenizer = AutoTokenizer.from_pretrained(MODEL_NAME)
    processor = DataPreProcessor(
        processor_config=dataprocessor_config,
        tokenizer=tokenizer,
    )
    datasetconfig = [DataSetConfig(name=datasetconfigname, data_paths=[datafile])]
    train_dataset = processor.process_dataset_configs(dataset_configs=datasetconfig)

    assert isinstance(train_dataset, Dataset)
    assert set(train_dataset.column_names) == column_names

    with open(datafile, "r") as file:
        data = json.load(file)
    assert len(train_dataset) == len(data)


@pytest.mark.parametrize(
    "datafiles, sampling, datasetconfigname",
    [
        (
            [
                TWITTER_COMPLAINTS_DATA_INPUT_OUTPUT_ARROW,
                TWITTER_COMPLAINTS_DATA_INPUT_OUTPUT_JSONL,
                TWITTER_COMPLAINTS_DATA_INPUT_OUTPUT_PARQUET,
            ],
            [0.3, None, 0.3],
            DATA_CONFIG_MULTIPLE_DATASETS_SAMPLING_YAML,
        ),
        (
            [
                TWITTER_COMPLAINTS_DATA_INPUT_OUTPUT_ARROW,
                TWITTER_COMPLAINTS_DATA_INPUT_OUTPUT_JSONL,
                TWITTER_COMPLAINTS_DATA_INPUT_OUTPUT_PARQUET,
            ],
            [0.3, 0.5, 0.3],
            DATA_CONFIG_MULTIPLE_DATASETS_SAMPLING_YAML,
        ),
    ],
)
def test_process_dataset_configs_with_sampling_error(
    datafiles, sampling, datasetconfigname
):

    data_args = configs.DataArguments()
    tokenizer = AutoTokenizer.from_pretrained(MODEL_NAME)
    TRAIN_ARGS = configs.TrainingArguments(
        packing=False,
        max_seq_length=1024,
        output_dir="tmp",  # Not needed but positional
    )

    with tempfile.NamedTemporaryFile(
        "w", delete=False, suffix=".yaml"
    ) as temp_yaml_file:
        with open(datasetconfigname, "r") as f:
            data = yaml.safe_load(f)
            datasets = data["datasets"]
            for i in range(len(datasets)):
                d = datasets[i]
                d["data_paths"][0] = datafiles[i]
                d["sampling"] = sampling[i]
            yaml.dump(data, temp_yaml_file)
        data_args.data_config_path = temp_yaml_file.name

    with pytest.raises(ValueError):
        (_, _, _, _, _, _) = process_dataargs(
            data_args=data_args, tokenizer=tokenizer, train_args=TRAIN_ARGS
        )<|MERGE_RESOLUTION|>--- conflicted
+++ resolved
@@ -500,11 +500,7 @@
 
 
 @pytest.mark.parametrize(
-<<<<<<< HEAD
-    "data_config_path, list_data_path",
-=======
     "data_config_path, data_path_list",
->>>>>>> 4441948a
     [
         (
             DATA_CONFIG_APPLY_CUSTOM_TEMPLATE_YAML,
@@ -577,19 +573,11 @@
         ),
     ],
 )
-<<<<<<< HEAD
-def test_process_dataconfig_multiple_files(data_config_path, list_data_path):
-    """Ensure that datasets with multiple files are formatted and validated correctly based on the arguments passed in config file."""
-    with open(data_config_path, "r") as f:
-        yaml_content = yaml.safe_load(f)
-    yaml_content["datasets"][0]["data_paths"] = list_data_path
-=======
 def test_process_dataconfig_multiple_files(data_config_path, data_path_list):
     """Ensure that datasets with multiple files are formatted and validated correctly based on the arguments passed in config file."""
     with open(data_config_path, "r") as f:
         yaml_content = yaml.safe_load(f)
     yaml_content["datasets"][0]["data_paths"] = data_path_list
->>>>>>> 4441948a
     datasets_name = yaml_content["datasets"][0]["name"]
 
     # Modify input_field_name and output_field_name according to dataset
@@ -628,7 +616,6 @@
 
 
 @pytest.mark.parametrize(
-<<<<<<< HEAD
     "data_config_path, data_path",
     [
         (
@@ -677,8 +664,6 @@
 
 
 @pytest.mark.parametrize(
-=======
->>>>>>> 4441948a
     "datafiles, datasetconfigname",
     [
         (
@@ -700,13 +685,9 @@
         ),
     ],
 )
-<<<<<<< HEAD
-def test_process_dataconfig_multiple_datasets_datafiles(datafiles, datasetconfigname):
-=======
 def test_process_dataconfig_multiple_datasets_datafiles_sampling(
     datafiles, datasetconfigname
 ):
->>>>>>> 4441948a
     """Ensure that multiple datasets with multiple files are formatted and validated correctly."""
     with open(datasetconfigname, "r") as f:
         yaml_content = yaml.safe_load(f)
@@ -722,16 +703,6 @@
         data_args = configs.DataArguments(data_config_path=temp_yaml_file_path)
 
     tokenizer = AutoTokenizer.from_pretrained(MODEL_NAME)
-<<<<<<< HEAD
-    (train_set, _, _) = _process_dataconfig_file(data_args, tokenizer)
-    assert isinstance(train_set, Dataset)
-    column_names = set(["input_ids", "attention_mask", "labels"])
-    assert set(train_set.column_names) == column_names
-
-
-@pytest.mark.parametrize(
-    "data_config_path, list_data_path",
-=======
     TRAIN_ARGS = configs.TrainingArguments(
         packing=False,
         max_seq_length=1024,
@@ -756,20 +727,16 @@
 
 @pytest.mark.parametrize(
     "data_config_path, data_path_list",
->>>>>>> 4441948a
     [
         (
             DATA_CONFIG_APPLY_CUSTOM_TEMPLATE_YAML,
             [TWITTER_COMPLAINTS_DATA_JSON, TWITTER_COMPLAINTS_DATA_PARQUET],
         ),
         (
-<<<<<<< HEAD
-=======
             DATA_CONFIG_APPLY_CUSTOM_TEMPLATE_YAML,
             [TWITTER_COMPLAINTS_DATA_JSON, TWITTER_COMPLAINTS_TOKENIZED_JSON],
         ),
         (
->>>>>>> 4441948a
             DATA_CONFIG_PRETOKENIZE_JSON_DATA_YAML,
             [
                 TWITTER_COMPLAINTS_TOKENIZED_JSONL,
@@ -778,22 +745,32 @@
             ],
         ),
         (
-<<<<<<< HEAD
+            DATA_CONFIG_PRETOKENIZE_JSON_DATA_YAML,
+            [
+                TWITTER_COMPLAINTS_TOKENIZED_JSON,
+                TWITTER_COMPLAINTS_DATA_INPUT_OUTPUT_JSON,
+            ],
+        ),
+        (
             DATA_CONFIG_TOKENIZE_AND_APPLY_INPUT_MASKING_YAML,
             [
                 TWITTER_COMPLAINTS_DATA_INPUT_OUTPUT_PARQUET,
                 TWITTER_COMPLAINTS_DATA_INPUT_OUTPUT_JSONL,
             ],
         ),
+        (
+            DATA_CONFIG_TOKENIZE_AND_APPLY_INPUT_MASKING_YAML,
+            [TWITTER_COMPLAINTS_DATA_INPUT_OUTPUT_JSON, TWITTER_COMPLAINTS_DATA_JSON],
+        ),
     ],
 )
 def test_process_dataconfig_multiple_files_varied_data_formats(
-    data_config_path, list_data_path
+    data_config_path, data_path_list
 ):
     """Ensure that datasets with multiple files with different formats raise assertion error when passed in config file."""
     with open(data_config_path, "r") as f:
         yaml_content = yaml.safe_load(f)
-    yaml_content["datasets"][0]["data_paths"] = list_data_path
+    yaml_content["datasets"][0]["data_paths"] = data_path_list
     datasets_name = yaml_content["datasets"][0]["name"]
 
     # Modify input_field_name and output_field_name according to dataset
@@ -820,92 +797,9 @@
         data_args = configs.DataArguments(data_config_path=temp_yaml_file_path)
 
     tokenizer = AutoTokenizer.from_pretrained(MODEL_NAME)
-    with pytest.raises(AssertionError):
-        (_, _, _) = _process_dataconfig_file(data_args, tokenizer)
-
-
-@pytest.mark.parametrize(
-    "data_config_path, list_data_path",
-    [
-        (
-            DATA_CONFIG_APPLY_CUSTOM_TEMPLATE_YAML,
-            [TWITTER_COMPLAINTS_DATA_JSON, TWITTER_COMPLAINTS_TOKENIZED_JSON],
-        ),
-        (
-            DATA_CONFIG_PRETOKENIZE_JSON_DATA_YAML,
-            [
-                TWITTER_COMPLAINTS_TOKENIZED_JSON,
-                TWITTER_COMPLAINTS_DATA_INPUT_OUTPUT_JSON,
-=======
-            DATA_CONFIG_PRETOKENIZE_JSON_DATA_YAML,
-            [
-                TWITTER_COMPLAINTS_TOKENIZED_JSON,
-                TWITTER_COMPLAINTS_DATA_INPUT_OUTPUT_JSON,
-            ],
-        ),
-        (
-            DATA_CONFIG_TOKENIZE_AND_APPLY_INPUT_MASKING_YAML,
-            [
-                TWITTER_COMPLAINTS_DATA_INPUT_OUTPUT_PARQUET,
-                TWITTER_COMPLAINTS_DATA_INPUT_OUTPUT_JSONL,
->>>>>>> 4441948a
-            ],
-        ),
-        (
-            DATA_CONFIG_TOKENIZE_AND_APPLY_INPUT_MASKING_YAML,
-            [TWITTER_COMPLAINTS_DATA_INPUT_OUTPUT_JSON, TWITTER_COMPLAINTS_DATA_JSON],
-        ),
-    ],
-)
-<<<<<<< HEAD
-def test_process_dataconfig_multiple_files_varied_types(
-    data_config_path, list_data_path
-=======
-def test_process_dataconfig_multiple_files_varied_data_formats(
-    data_config_path, data_path_list
->>>>>>> 4441948a
-):
-    """Ensure that datasets with multiple files with different formats raise assertion error when passed in config file."""
-    with open(data_config_path, "r") as f:
-        yaml_content = yaml.safe_load(f)
-<<<<<<< HEAD
-    yaml_content["datasets"][0]["data_paths"] = list_data_path
-=======
-    yaml_content["datasets"][0]["data_paths"] = data_path_list
->>>>>>> 4441948a
-    datasets_name = yaml_content["datasets"][0]["name"]
-
-    # Modify input_field_name and output_field_name according to dataset
-    if datasets_name == "text_dataset_input_output_masking":
-        yaml_content["datasets"][0]["data_handlers"][0]["arguments"]["fn_kwargs"] = {
-            "input_field_name": "input",
-            "output_field_name": "output",
-        }
-
-    # Modify dataset_text_field and template according to dataset
-    formatted_dataset_field = "formatted_data_field"
-    if datasets_name == "apply_custom_data_template":
-        template = "### Input: {{Tweet text}} \n\n ### Response: {{text_label}}"
-        yaml_content["datasets"][0]["data_handlers"][0]["arguments"]["fn_kwargs"] = {
-            "dataset_text_field": formatted_dataset_field,
-            "template": template,
-        }
-
-    with tempfile.NamedTemporaryFile(
-        "w", delete=False, suffix=".yaml"
-    ) as temp_yaml_file:
-        yaml.dump(yaml_content, temp_yaml_file)
-        temp_yaml_file_path = temp_yaml_file.name
-        data_args = configs.DataArguments(data_config_path=temp_yaml_file_path)
-
-    tokenizer = AutoTokenizer.from_pretrained(MODEL_NAME)
-<<<<<<< HEAD
-    with pytest.raises(datasets.exceptions.DatasetGenerationCastError):
-=======
     with pytest.raises(
         (AssertionError, datasets.exceptions.DatasetGenerationCastError)
     ):
->>>>>>> 4441948a
         (_, _, _) = _process_dataconfig_file(data_args, tokenizer)
 
 
