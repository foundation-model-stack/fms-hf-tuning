--- conflicted
+++ resolved
@@ -25,13 +25,8 @@
 
 # First Party
 from build.accelerate_launch import main
-<<<<<<< HEAD
-from build.utils import serialize_args
+from build.utils import serialize_args, get_highest_checkpoint
 from tests.data import TWITTER_COMPLAINTS_DATA_JSONL
-=======
-from build.utils import serialize_args, get_highest_checkpoint
-from tests.data import TWITTER_COMPLAINTS_DATA
->>>>>>> 2d1c17c8
 from tuning.utils.error_logging import (
     USER_ERROR_EXIT_CODE,
     INTERNAL_ERROR_EXIT_CODE,
