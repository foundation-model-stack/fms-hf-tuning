# Copyright The FMS HF Tuning Authors
#
# Licensed under the Apache License, Version 2.0 (the "License");
# you may not use this file except in compliance with the License.
# You may obtain a copy of the License at
#
#     http://www.apache.org/licenses/LICENSE-2.0
#
# Unless required by applicable law or agreed to in writing, software
# distributed under the License is distributed on an "AS IS" BASIS,
# WITHOUT WARRANTIES OR CONDITIONS OF ANY KIND, either express or implied.
# See the License for the specific language governing permissions and
# limitations under the License.

"""Unit Tests for SFT Trainer.
"""

# Standard
import copy
import json
import os
import tempfile

# Third Party
from datasets.exceptions import DatasetGenerationError
import pytest
import torch
import transformers

# First Party
from scripts.run_inference import TunedCausalLM
from tests.data import EMPTY_DATA, MALFORMATTED_DATA, TWITTER_COMPLAINTS_DATA
from tests.helpers import causal_lm_train_kwargs

# Local
from tuning import sft_trainer
<<<<<<< HEAD
from tuning.config.peft_config import LoraConfig, PromptTuningConfig
=======
from tuning.config import peft_config
>>>>>>> 7a56e910

MODEL_NAME = "Maykeye/TinyLLama-v0"
BASE_PEFT_KWARGS = {
    "model_name_or_path": MODEL_NAME,
    "training_data_path": TWITTER_COMPLAINTS_DATA,
    "num_train_epochs": 5,
    "per_device_train_batch_size": 4,
    "per_device_eval_batch_size": 4,
    "gradient_accumulation_steps": 4,
    "learning_rate": 0.00001,
    "weight_decay": 0,
    "warmup_ratio": 0.03,
    "lr_scheduler_type": "cosine",
    "logging_steps": 1,
    "include_tokens_per_second": True,
    "packing": False,
    "response_template": "\n### Label:",
    "dataset_text_field": "output",
    "use_flash_attn": False,
    "torch_dtype": "float32",
    "max_seq_length": 4096,
    "peft_method": "pt",
    "prompt_tuning_init": "RANDOM",
    "num_virtual_tokens": 8,
    "prompt_tuning_init_text": "hello",
    "tokenizer_name_or_path": MODEL_NAME,
    "save_strategy": "epoch",
    "output_dir": "tmp",
}

BASE_LORA_KWARGS = copy.deepcopy(BASE_PEFT_KWARGS)
BASE_LORA_KWARGS["peft_method"] = "lora"

BASE_FT_KWARGS = copy.deepcopy(BASE_PEFT_KWARGS)
BASE_FT_KWARGS["peft_method"] = None
del BASE_FT_KWARGS["prompt_tuning_init"]
del BASE_FT_KWARGS["prompt_tuning_init_text"]


def test_helper_causal_lm_train_kwargs():
    """Check happy path kwargs passed and parsed properly."""
    model_args, data_args, training_args, tune_config = causal_lm_train_kwargs(
        BASE_PEFT_KWARGS
    )

    assert model_args.model_name_or_path == MODEL_NAME
    assert model_args.use_flash_attn is False
    assert model_args.torch_dtype == "float32"

    assert data_args.training_data_path == TWITTER_COMPLAINTS_DATA
    assert data_args.response_template == "\n### Label:"
    assert data_args.dataset_text_field == "output"

    assert training_args.num_train_epochs == 5
    assert training_args.max_seq_length == 4096
    assert training_args.save_strategy == "epoch"

    assert tune_config.prompt_tuning_init == "RANDOM"
    assert tune_config.prompt_tuning_init_text == "hello"
    assert tune_config.tokenizer_name_or_path == MODEL_NAME
    assert tune_config.num_virtual_tokens == 8

    model_args, data_args, training_args, tune_config = causal_lm_train_kwargs(
        BASE_FT_KWARGS
    )
    assert tune_config is None
    model_args, data_args, training_args, tune_config = causal_lm_train_kwargs(
        BASE_LORA_KWARGS
    )
    assert isinstance(tune_config, peft_config.LoraConfig)


def test_run_train_requires_output_dir():
    """Check fails when output dir not provided."""
    updated_output_dir = copy.deepcopy(BASE_PEFT_KWARGS)
    updated_output_dir["output_dir"] = None
    model_args, data_args, training_args, tune_config = causal_lm_train_kwargs(
        updated_output_dir
    )
    with pytest.raises(TypeError):
        sft_trainer.train(model_args, data_args, training_args, tune_config)


def test_run_train_fails_training_data_path_not_exist():
    """Check fails when data path not found."""
    updated_output_path = copy.deepcopy(BASE_PEFT_KWARGS)
    updated_output_path["training_data_path"] = "fake/path"
    model_args, data_args, training_args, tune_config = causal_lm_train_kwargs(
        updated_output_path
    )
    with pytest.raises(FileNotFoundError):
        sft_trainer.train(model_args, data_args, training_args, tune_config)


HAPPY_PATH_DUMMY_CONFIG_PATH = os.path.join(
    os.path.dirname(__file__), "build", "dummy_job_config.json"
)


# Note: job_config dict gets modified during process_launch_training_args
@pytest.fixture(name="job_config", scope="session")
def fixture_job_config():
    with open(HAPPY_PATH_DUMMY_CONFIG_PATH, "r", encoding="utf-8") as f:
        dummy_job_config_dict = json.load(f)
    return dummy_job_config_dict


############################# Arg Parsing Tests #############################


def test_process_launch_training_args(job_config):
    parser = sft_trainer.get_parser()
    job_config_copy = copy.deepcopy(job_config)
    (
        model_args,
        data_args,
        training_args,
        _,
        tune_config,
        _,
        _,
        _,
    ) = sft_trainer.parse_arguments(parser, job_config_copy)
    assert str(model_args.torch_dtype) == "torch.bfloat16"
    assert data_args.dataset_text_field == "output"
    assert training_args.output_dir == "bloom-twitter"
    assert tune_config is None


def test_process_launch_training_args_defaults(job_config):
    parser = sft_trainer.get_parser()
    job_config_defaults = copy.deepcopy(job_config)
    assert "torch_dtype" not in job_config_defaults
    assert job_config_defaults["use_flash_attn"] is False
    assert "save_strategy" not in job_config_defaults
    model_args, _, training_args, _, _, _, _, _ = sft_trainer.parse_arguments(
        parser, job_config_defaults
    )
    assert str(model_args.torch_dtype) == "torch.bfloat16"
    assert model_args.use_flash_attn is False
    assert training_args.save_strategy.value == "epoch"


def test_process_launch_training_args_peft_method(job_config):
    parser = sft_trainer.get_parser()
    job_config_pt = copy.deepcopy(job_config)
    job_config_pt["peft_method"] = "pt"
    _, _, _, _, tune_config, _, _, _ = sft_trainer.parse_arguments(
        parser, job_config_pt
    )
    assert isinstance(tune_config, PromptTuningConfig)

    job_config_lora = copy.deepcopy(job_config)
    job_config_lora["peft_method"] = "lora"
    _, _, _, _, tune_config, _, _, _ = sft_trainer.parse_arguments(
        parser, job_config_lora
    )
    assert isinstance(tune_config, LoraConfig)


############################# Prompt Tuning Tests #############################


def test_run_causallm_pt_and_inference():
    """Check if we can bootstrap and peft tune causallm models"""
    with tempfile.TemporaryDirectory() as tempdir:
        TRAIN_KWARGS = {**BASE_PEFT_KWARGS, **{"output_dir": tempdir}}

        model_args, data_args, training_args, tune_config = causal_lm_train_kwargs(
            TRAIN_KWARGS
        )
        sft_trainer.train(model_args, data_args, training_args, tune_config)

        # validate peft tuning configs
        _validate_training(tempdir)
        checkpoint_path = _get_checkpoint_path(tempdir)
        adapter_config = _get_adapter_config(checkpoint_path)
        _validate_adapter_config(adapter_config, "PROMPT_TUNING", BASE_PEFT_KWARGS)

        # Load the model
        loaded_model = TunedCausalLM.load(checkpoint_path)

        # Run inference on the text
        output_inference = loaded_model.run(
            "### Text: @NortonSupport Thanks much.\n\n### Label:", max_new_tokens=50
        )
        assert len(output_inference) > 0
        assert "### Text: @NortonSupport Thanks much.\n\n### Label:" in output_inference


def test_run_causallm_pt_init_text():
    """Check if we can bootstrap and peft tune causallm models with init text as 'TEXT'"""
    with tempfile.TemporaryDirectory() as tempdir:
        TRAIN_KWARGS = {
            **BASE_PEFT_KWARGS,
            **{"output_dir": tempdir, "prompt_tuning_init": "TEXT"},
        }
        model_args, data_args, training_args, tune_config = causal_lm_train_kwargs(
            TRAIN_KWARGS
        )
        sft_trainer.train(model_args, data_args, training_args, tune_config)

        # validate peft tuning configs
        _validate_training(tempdir)
        checkpoint_path = _get_checkpoint_path(tempdir)
        adapter_config = _get_adapter_config(checkpoint_path)
        _validate_adapter_config(adapter_config, "PROMPT_TUNING", TRAIN_KWARGS)


invalid_params_map = [
    ("num_train_epochs", 0, "num_train_epochs has to be an integer/float >= 1"),
    (
        "gradient_accumulation_steps",
        0,
        "gradient_accumulation_steps has to be an integer >= 1",
    ),
]


@pytest.mark.parametrize(
    "param_name,param_val,exc_msg",
    invalid_params_map,
    ids=["num_train_epochs", "grad_acc_steps"],
)
def test_run_causallm_pt_invalid_params(param_name, param_val, exc_msg):
    """Check if error is raised when invalid params are used to peft tune causallm models"""
    with tempfile.TemporaryDirectory() as tempdir:
        invalid_params = copy.deepcopy(BASE_PEFT_KWARGS)
        invalid_params["output_dir"] = tempdir
        invalid_params[param_name] = param_val
        model_args, data_args, training_args, tune_config = causal_lm_train_kwargs(
            invalid_params
        )

        with pytest.raises(ValueError, match=exc_msg):
            sft_trainer.train(model_args, data_args, training_args, tune_config)


def test_run_causallm_pt_with_validation():
    """Check if we can bootstrap and peft tune causallm models with validation dataset"""
    with tempfile.TemporaryDirectory() as tempdir:
        validation_peft = copy.deepcopy(BASE_PEFT_KWARGS)
        validation_peft["output_dir"] = tempdir
        validation_peft["validation_data_path"] = TWITTER_COMPLAINTS_DATA
        validation_peft["evaluation_strategy"] = "epoch"
        model_args, data_args, training_args, tune_config = causal_lm_train_kwargs(
            validation_peft
        )

        assert data_args.validation_data_path == TWITTER_COMPLAINTS_DATA

        sft_trainer.train(model_args, data_args, training_args, tune_config)
        _validate_training(tempdir, check_eval=True)


############################# Lora Tests #############################

target_modules_val_map = [
    (None, ["q_proj", "v_proj"]),
    (
        ["q_proj", "k_proj", "v_proj", "o_proj"],
        ["q_proj", "k_proj", "v_proj", "o_proj"],
    ),
    (
        ["all-linear"],
        ["o_proj", "q_proj", "gate_proj", "down_proj", "k_proj", "up_proj", "v_proj"],
    ),
]


@pytest.mark.parametrize(
    "target_modules,expected",
    target_modules_val_map,
    ids=["default", "custom_target_modules", "all_linear_target_modules"],
)
def test_run_causallm_lora_and_inference(request, target_modules, expected):
    """Check if we can bootstrap and lora tune causallm models"""
    with tempfile.TemporaryDirectory() as tempdir:
        base_lora_kwargs = copy.deepcopy(BASE_LORA_KWARGS)
        base_lora_kwargs["output_dir"] = tempdir
        if "default" not in request._pyfuncitem.callspec.id:
            base_lora_kwargs["target_modules"] = target_modules

        model_args, data_args, training_args, tune_config = causal_lm_train_kwargs(
            base_lora_kwargs
        )
        sft_trainer.train(model_args, data_args, training_args, tune_config)

        # validate lora tuning configs
        _validate_training(tempdir)
        checkpoint_path = _get_checkpoint_path(tempdir)
        adapter_config = _get_adapter_config(checkpoint_path)
        _validate_adapter_config(adapter_config, "LORA", base_lora_kwargs)

        for module in expected:
            assert module in adapter_config.get("target_modules")

        # Load the model
        loaded_model = TunedCausalLM.load(checkpoint_path)

        # Run inference on the text
        output_inference = loaded_model.run(
            "Simply put, the theory of relativity states that ", max_new_tokens=50
        )
        assert len(output_inference) > 0
        assert "Simply put, the theory of relativity states that" in output_inference


############################# Finetuning Tests #############################


def test_run_causallm_ft_and_inference():
    """Check if we can bootstrap and finetune tune causallm models"""
    with tempfile.TemporaryDirectory() as tempdir:
        BASE_FT_KWARGS["output_dir"] = tempdir
        model_args, data_args, training_args, tune_config = causal_lm_train_kwargs(
            BASE_FT_KWARGS
        )
        # Just assuring no tuning config is passed for PT or LoRA
        assert tune_config is None

        sft_trainer.train(model_args, data_args, training_args, tune_config)

        # validate ft tuning configs
        _validate_training(tempdir)
        checkpoint_path = _get_checkpoint_path(tempdir)

        # Load the model
        loaded_model = TunedCausalLM.load(checkpoint_path)

        # Run inference on the text
        output_inference = loaded_model.run(
            "### Text: @NortonSupport Thanks much.\n\n### Label:", max_new_tokens=50
        )
        assert len(output_inference) > 0
        assert "### Text: @NortonSupport Thanks much.\n\n### Label:" in output_inference


############################# Helper functions #############################
def _validate_training(tempdir, check_eval=False):
    assert any(x.startswith("checkpoint-") for x in os.listdir(tempdir))
    train_logs_file_path = "{}/training_logs.jsonl".format(tempdir)
    train_log_contents = ""
    with open(train_logs_file_path, encoding="utf-8") as f:
        train_log_contents = f.read()

    assert os.path.exists(train_logs_file_path) is True
    assert os.path.getsize(train_logs_file_path) > 0
    assert "training_loss" in train_log_contents

    if check_eval:
        assert "validation_loss" in train_log_contents


def _get_checkpoint_path(dir_path):
    return os.path.join(dir_path, "checkpoint-5")


def _get_adapter_config(dir_path):
    with open(os.path.join(dir_path, "adapter_config.json"), encoding="utf-8") as f:
        return json.load(f)


def _validate_adapter_config(adapter_config, peft_type, base_kwargs):
    assert adapter_config.get("task_type") == "CAUSAL_LM"
    assert adapter_config.get("peft_type") == peft_type
    assert (
        (
            adapter_config.get("tokenizer_name_or_path")
            == base_kwargs["tokenizer_name_or_path"]
        )
        if peft_type == "PROMPT_TUNING"
        else True
    )


############################# Other Tests #############################
### Tests for a variety of edge cases and potentially problematic cases;
# some of these test directly test validation within external dependencies
# and validate errors that we expect to get from them which might be unintuitive.
# In such cases, it would probably be best for us to handle these things directly
# for better error messages, etc.

### Tests related to tokenizer configuration
def test_tokenizer_has_no_eos_token():
    """Ensure that if the model has no EOS token, it sets the default before formatting."""
    # This is a bit roundabout, but patch the tokenizer and export it and the model to a tempdir
    # that we can then reload out of for the train call, and clean up afterwards.
    tokenizer = transformers.AutoTokenizer.from_pretrained(
        BASE_PEFT_KWARGS["model_name_or_path"]
    )
    model = transformers.AutoModelForCausalLM.from_pretrained(
        BASE_PEFT_KWARGS["model_name_or_path"]
    )
    tokenizer.eos_token = None
    with tempfile.TemporaryDirectory() as tempdir:
        tokenizer.save_pretrained(tempdir)
        model.save_pretrained(tempdir)
        TRAIN_KWARGS = {
            **BASE_PEFT_KWARGS,
            **{"model_name_or_path": tempdir, "output_dir": tempdir},
        }
        model_args, data_args, training_args, tune_config = causal_lm_train_kwargs(
            TRAIN_KWARGS
        )
        # If we handled this badly, we would probably get something like a
        # TypeError: can only concatenate str (not "NoneType") to str error
        # when we go to apply the data formatter.
        sft_trainer.train(model_args, data_args, training_args, tune_config)
        _validate_training(tempdir)


### Tests for Bad dataset specification, i.e., data is valid, but the field we point it at isn't
def test_invalid_dataset_text_field():
    """Ensure that if we specify a dataset_text_field that doesn't exist, we get a KeyError."""
    TRAIN_KWARGS = {
        **BASE_PEFT_KWARGS,
        **{"dataset_text_field": "not found", "output_dir": "foo/bar/baz"},
    }
    model_args, data_args, training_args, tune_config = causal_lm_train_kwargs(
        TRAIN_KWARGS
    )
    with pytest.raises(KeyError):
        sft_trainer.train(model_args, data_args, training_args, tune_config)


### Tests for bad training data (i.e., data_path is an unhappy value or points to an unhappy thing)
def test_malformatted_data():
    """Ensure that malformatted data explodes due to failure to generate the dataset."""
    TRAIN_KWARGS = {
        **BASE_PEFT_KWARGS,
        **{"training_data_path": MALFORMATTED_DATA, "output_dir": "foo/bar/baz"},
    }
    model_args, data_args, training_args, tune_config = causal_lm_train_kwargs(
        TRAIN_KWARGS
    )
    with pytest.raises(DatasetGenerationError):
        sft_trainer.train(model_args, data_args, training_args, tune_config)


def test_empty_data():
    """Ensure that malformatted data explodes due to failure to generate the dataset."""
    TRAIN_KWARGS = {
        **BASE_PEFT_KWARGS,
        **{"training_data_path": EMPTY_DATA, "output_dir": "foo/bar/baz"},
    }
    model_args, data_args, training_args, tune_config = causal_lm_train_kwargs(
        TRAIN_KWARGS
    )
    with pytest.raises(DatasetGenerationError):
        sft_trainer.train(model_args, data_args, training_args, tune_config)


def test_data_path_is_a_directory():
    """Ensure that we get FileNotFoundError if we point the data path at a dir, not a file."""
    with tempfile.TemporaryDirectory() as tempdir:
        TRAIN_KWARGS = {
            **BASE_PEFT_KWARGS,
            **{"training_data_path": tempdir, "output_dir": tempdir},
        }
        model_args, data_args, training_args, tune_config = causal_lm_train_kwargs(
            TRAIN_KWARGS
        )
        # Confusingly, if we pass a directory for our data path, it will throw a
        # FileNotFoundError saying "unable to find '<data_path>'", since it can't
        # find a matchable file in the path.
        with pytest.raises(FileNotFoundError):
            sft_trainer.train(model_args, data_args, training_args, tune_config)


### Tests for bad tuning module configurations
def test_run_causallm_lora_with_invalid_modules():
    """Check that we throw a value error if the target modules for lora don't exist."""
    with tempfile.TemporaryDirectory() as tempdir:
        TRAIN_KWARGS = {
            **BASE_PEFT_KWARGS,
            **{"peft_method": "lora", "output_dir": tempdir},
        }
        model_args, data_args, training_args, tune_config = causal_lm_train_kwargs(
            TRAIN_KWARGS
        )
        # Defaults are q_proj / v_proj; this will fail lora as the torch module doesn't have them
        tune_config.target_modules = ["foo", "bar"]
        # Peft should throw a value error about modules not matching the base module
        with pytest.raises(ValueError):
            sft_trainer.train(model_args, data_args, training_args, tune_config)


### Direct validation tests based on whether or not packing is enabled
def test_no_packing_needs_dataset_text_field():
    """Ensure we need to set the dataset text field if packing is False"""
    with tempfile.TemporaryDirectory() as tempdir:
        TRAIN_KWARGS = {
            **BASE_PEFT_KWARGS,
            **{"dataset_text_field": None, "output_dir": tempdir},
        }
        model_args, data_args, training_args, tune_config = causal_lm_train_kwargs(
            TRAIN_KWARGS
        )
        with pytest.raises(ValueError):
            sft_trainer.train(model_args, data_args, training_args, tune_config)


# TODO: Fix this case
@pytest.mark.skip(reason="currently crashes before validation is done")
def test_no_packing_needs_reponse_template():
    """Ensure we need to set the response template if packing is False"""
    with tempfile.TemporaryDirectory() as tempdir:
        TRAIN_KWARGS = {
            **BASE_PEFT_KWARGS,
            **{"response_template": None, "output_dir": tempdir},
        }
        model_args, data_args, training_args, tune_config = causal_lm_train_kwargs(
            TRAIN_KWARGS
        )
        with pytest.raises(ValueError):
            sft_trainer.train(model_args, data_args, training_args, tune_config)


### Tests for model dtype edge cases
@pytest.mark.skipif(
    not (torch.cuda.is_available() and torch.cuda.is_bf16_supported()),
    reason="Only runs if bf16 is unsupported",
)
def test_bf16_still_tunes_if_unsupported():
    """Ensure that even if bf16 is not supported, tuning still works without problems."""
    assert not torch.cuda.is_bf16_supported()
    with tempfile.TemporaryDirectory() as tempdir:
        TRAIN_KWARGS = {
            **BASE_PEFT_KWARGS,
            **{"torch_dtype": "bfloat16", "output_dir": tempdir},
        }
        model_args, data_args, training_args, tune_config = causal_lm_train_kwargs(
            TRAIN_KWARGS
        )
        sft_trainer.train(model_args, data_args, training_args, tune_config)
        _validate_training(tempdir)


def test_bad_torch_dtype():
    """Ensure that specifying an invalid torch dtype yields a ValueError."""
    with tempfile.TemporaryDirectory() as tempdir:
        TRAIN_KWARGS = {
            **BASE_PEFT_KWARGS,
            **{"torch_dtype": "not a type", "output_dir": tempdir},
        }
        model_args, data_args, training_args, tune_config = causal_lm_train_kwargs(
            TRAIN_KWARGS
        )
        with pytest.raises(ValueError):
            sft_trainer.train(model_args, data_args, training_args, tune_config)<|MERGE_RESOLUTION|>--- conflicted
+++ resolved
@@ -34,11 +34,7 @@
 
 # Local
 from tuning import sft_trainer
-<<<<<<< HEAD
-from tuning.config.peft_config import LoraConfig, PromptTuningConfig
-=======
 from tuning.config import peft_config
->>>>>>> 7a56e910
 
 MODEL_NAME = "Maykeye/TinyLLama-v0"
 BASE_PEFT_KWARGS = {
