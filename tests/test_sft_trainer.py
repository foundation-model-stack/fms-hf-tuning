# Copyright The FMS HF Tuning Authors
#
# Licensed under the Apache License, Version 2.0 (the "License");
# you may not use this file except in compliance with the License.
# You may obtain a copy of the License at
#
#     http://www.apache.org/licenses/LICENSE-2.0
#
# Unless required by applicable law or agreed to in writing, software
# distributed under the License is distributed on an "AS IS" BASIS,
# WITHOUT WARRANTIES OR CONDITIONS OF ANY KIND, either express or implied.
# See the License for the specific language governing permissions and
# limitations under the License.

"""Unit Tests for SFT Trainer.
"""

# Standard
import copy
import json
import os
import tempfile

# Third Party
from datasets.exceptions import DatasetGenerationError
import pytest
import torch
import transformers

# First Party
from scripts.run_inference import TunedCausalLM
from tests.data import (
    EMPTY_DATA,
    MALFORMATTED_DATA,
    TWITTER_COMPLAINTS_DATA,
<<<<<<< HEAD
    TWITTER_COMPLAINTS_DATA_INPUT_OUTPUT,
=======
    TWITTER_COMPLAINTS_JSON_FORMAT,
>>>>>>> 8f669e29
)

# Local
from tuning import sft_trainer
from tuning.config import configs, peft_config

MODEL_NAME = "Maykeye/TinyLLama-v0"
MODEL_ARGS = configs.ModelArguments(
    model_name_or_path=MODEL_NAME, use_flash_attn=False, torch_dtype="float32"
)
DATA_ARGS = configs.DataArguments(
    training_data_path=TWITTER_COMPLAINTS_DATA,
    response_template="\n### Label:",
    dataset_text_field="output",
)
TRAIN_ARGS = configs.TrainingArguments(
    num_train_epochs=5,
    per_device_train_batch_size=4,
    per_device_eval_batch_size=4,
    gradient_accumulation_steps=4,
    learning_rate=0.00001,
    weight_decay=0,
    warmup_ratio=0.03,
    lr_scheduler_type="cosine",
    logging_steps=1,
    include_tokens_per_second=True,
    packing=False,
    max_seq_length=4096,
    save_strategy="epoch",
    output_dir="tmp",
)
PEFT_PT_ARGS = peft_config.PromptTuningConfig(
    prompt_tuning_init="RANDOM",
    num_virtual_tokens=8,
    prompt_tuning_init_text="hello",
    tokenizer_name_or_path=MODEL_NAME,
)

PEFT_LORA_ARGS = peft_config.LoraConfig(r=8, lora_alpha=32, lora_dropout=0.05)


def test_run_train_requires_output_dir():
    """Check fails when output dir not provided."""
    updated_output_dir_train_args = copy.deepcopy(TRAIN_ARGS)
    updated_output_dir_train_args.output_dir = None
    with pytest.raises(TypeError):
        sft_trainer.train(MODEL_ARGS, DATA_ARGS, updated_output_dir_train_args, None)


def test_run_train_fails_training_data_path_not_exist():
    """Check fails when data path not found."""
    updated_data_path_args = copy.deepcopy(DATA_ARGS)
    updated_data_path_args.training_data_path = "fake/path"
    with pytest.raises(FileNotFoundError):
        sft_trainer.train(MODEL_ARGS, updated_data_path_args, TRAIN_ARGS, None)


HAPPY_PATH_DUMMY_CONFIG_PATH = os.path.join(
    os.path.dirname(__file__), "build", "dummy_job_config.json"
)


# Note: job_config dict gets modified during process training args
@pytest.fixture(name="job_config", scope="session")
def fixture_job_config():
    with open(HAPPY_PATH_DUMMY_CONFIG_PATH, "r", encoding="utf-8") as f:
        dummy_job_config_dict = json.load(f)
    return dummy_job_config_dict


############################# Arg Parsing Tests #############################


def test_parse_arguments(job_config):
    parser = sft_trainer.get_parser()
    job_config_copy = copy.deepcopy(job_config)
    (
        model_args,
        data_args,
        training_args,
        _,
        tune_config,
        _,
        _,
        _,
    ) = sft_trainer.parse_arguments(parser, job_config_copy)
    assert str(model_args.torch_dtype) == "torch.bfloat16"
    assert data_args.dataset_text_field == "output"
    assert training_args.output_dir == "bloom-twitter"
    assert tune_config is None


def test_parse_arguments_defaults(job_config):
    parser = sft_trainer.get_parser()
    job_config_defaults = copy.deepcopy(job_config)
    assert "torch_dtype" not in job_config_defaults
    assert job_config_defaults["use_flash_attn"] is False
    assert "save_strategy" not in job_config_defaults
    model_args, _, training_args, _, _, _, _, _ = sft_trainer.parse_arguments(
        parser, job_config_defaults
    )
    assert str(model_args.torch_dtype) == "torch.bfloat16"
    assert model_args.use_flash_attn is False
    assert training_args.save_strategy.value == "epoch"


def test_parse_arguments_peft_method(job_config):
    parser = sft_trainer.get_parser()
    job_config_pt = copy.deepcopy(job_config)
    job_config_pt["peft_method"] = "pt"
    _, _, _, _, tune_config, _, _, _ = sft_trainer.parse_arguments(
        parser, job_config_pt
    )
    assert isinstance(tune_config, peft_config.PromptTuningConfig)

    job_config_lora = copy.deepcopy(job_config)
    job_config_lora["peft_method"] = "lora"
    _, _, _, _, tune_config, _, _, _ = sft_trainer.parse_arguments(
        parser, job_config_lora
    )
    assert isinstance(tune_config, peft_config.LoraConfig)


############################# Prompt Tuning Tests #############################


def test_run_causallm_pt_and_inference():
    """Check if we can bootstrap and peft tune causallm models"""
    with tempfile.TemporaryDirectory() as tempdir:
        train_args = copy.deepcopy(TRAIN_ARGS)
        train_args.output_dir = tempdir

        sft_trainer.train(MODEL_ARGS, DATA_ARGS, train_args, PEFT_PT_ARGS)

        # validate peft tuning configs
        _validate_training(tempdir)
        checkpoint_path = _get_checkpoint_path(tempdir)
        adapter_config = _get_adapter_config(checkpoint_path)
        _validate_adapter_config(adapter_config, "PROMPT_TUNING", PEFT_PT_ARGS)

        # Load the model
        loaded_model = TunedCausalLM.load(checkpoint_path)

        # Run inference on the text
        output_inference = loaded_model.run(
            "### Text: @NortonSupport Thanks much.\n\n### Label:", max_new_tokens=50
        )
        assert len(output_inference) > 0
        assert "### Text: @NortonSupport Thanks much.\n\n### Label:" in output_inference


def test_run_causallm_pt_and_inference_with_formatting_data():
    """Check if we can bootstrap and peft tune causallm models
    This test needs the trainer to format data to a single sequence internally.
    """
    with tempfile.TemporaryDirectory() as tempdir:
        data_formatting_args = copy.deepcopy(DATA_ARGS)
        data_formatting_args.dataset_text_field = None
        data_formatting_args.data_formatter_template = (
            "### Text: {{Tweet text}} \n\n### Label: {{text_label}}"
        )

        train_args = copy.deepcopy(TRAIN_ARGS)
        train_args.output_dir = tempdir

        sft_trainer.train(MODEL_ARGS, data_formatting_args, train_args, PEFT_PT_ARGS)

        # validate peft tuning configs
        _validate_training(tempdir)
        checkpoint_path = _get_checkpoint_path(tempdir)
        adapter_config = _get_adapter_config(checkpoint_path)
        _validate_adapter_config(adapter_config, "PROMPT_TUNING", PEFT_PT_ARGS)

        # Load the model
        loaded_model = TunedCausalLM.load(checkpoint_path)

        # Run inference on the text
        output_inference = loaded_model.run(
            "### Text: @NortonSupport Thanks much.\n\n### Label:", max_new_tokens=50
        )
        assert len(output_inference) > 0
        assert "### Text: @NortonSupport Thanks much.\n\n### Label:" in output_inference


def test_run_causallm_pt_and_inference_JSON_file_formatter():
    """Check if we can bootstrap and peft tune causallm models with JSON train file format"""
    with tempfile.TemporaryDirectory() as tempdir:
        train_args = copy.deepcopy(TRAIN_ARGS)
        train_args.output_dir = tempdir
        data_args = copy.deepcopy(DATA_ARGS)
        data_args.training_data_path = TWITTER_COMPLAINTS_JSON_FORMAT
        data_args.dataset_text_field = None
        data_args.data_formatter_template = (
            "### Text: {{Tweet text}} \n\n### Label: {{text_label}}"
        )

        sft_trainer.train(MODEL_ARGS, data_args, train_args, PEFT_PT_ARGS)

        # validate peft tuning configs
        _validate_training(tempdir)
        checkpoint_path = _get_checkpoint_path(tempdir)
        adapter_config = _get_adapter_config(checkpoint_path)
        _validate_adapter_config(adapter_config, "PROMPT_TUNING", PEFT_PT_ARGS)

        # Load the model
        loaded_model = TunedCausalLM.load(checkpoint_path)

        # Run inference on the text
        output_inference = loaded_model.run(
            "### Text: @NortonSupport Thanks much.\n\n### Label:", max_new_tokens=50
        )
        assert len(output_inference) > 0
        assert "### Text: @NortonSupport Thanks much.\n\n### Label:" in output_inference


def test_run_causallm_pt_init_text():
    """Check if we can bootstrap and peft tune causallm models with init text as 'TEXT'"""
    with tempfile.TemporaryDirectory() as tempdir:
        train_args = copy.deepcopy(TRAIN_ARGS)
        train_args.output_dir = tempdir

        tuning_config = peft_config.PromptTuningConfig(
            prompt_tuning_init="TEXT",
            prompt_tuning_init_text="hello",
            tokenizer_name_or_path=MODEL_NAME,
        )

        sft_trainer.train(MODEL_ARGS, DATA_ARGS, train_args, tuning_config)

        # validate peft tuning configs
        _validate_training(tempdir)
        checkpoint_path = _get_checkpoint_path(tempdir)
        adapter_config = _get_adapter_config(checkpoint_path)
        _validate_adapter_config(adapter_config, "PROMPT_TUNING", tuning_config)


invalid_params_map = [
    ("num_train_epochs", 0, "num_train_epochs has to be an integer/float >= 1"),
    (
        "gradient_accumulation_steps",
        0,
        "gradient_accumulation_steps has to be an integer >= 1",
    ),
]


@pytest.mark.parametrize(
    "param_name,param_val,exc_msg",
    invalid_params_map,
    ids=["num_train_epochs", "grad_acc_steps"],
)
def test_run_causallm_pt_invalid_train_params(param_name, param_val, exc_msg):
    """Check if error is raised when invalid params are used to peft tune causallm models"""
    with tempfile.TemporaryDirectory() as tempdir:
        invalid_params = copy.deepcopy(TRAIN_ARGS)
        invalid_params.output_dir = tempdir
        setattr(invalid_params, param_name, param_val)

        with pytest.raises(ValueError, match=exc_msg):
            sft_trainer.train(MODEL_ARGS, DATA_ARGS, invalid_params, PEFT_PT_ARGS)


def test_run_causallm_pt_with_validation():
    """Check if we can bootstrap and peft tune causallm models with validation dataset"""
    with tempfile.TemporaryDirectory() as tempdir:
        train_args = copy.deepcopy(TRAIN_ARGS)
        train_args.output_dir = tempdir
        train_args.eval_strategy = "epoch"
        data_args = copy.deepcopy(DATA_ARGS)
        data_args.validation_data_path = TWITTER_COMPLAINTS_DATA

        sft_trainer.train(MODEL_ARGS, data_args, train_args, PEFT_PT_ARGS)
        _validate_training(tempdir, check_eval=True)


def test_run_causallm_pt_with_validation_data_formatting():
    """Check if we can bootstrap and peft tune causallm models with validation dataset"""
    with tempfile.TemporaryDirectory() as tempdir:
        train_args = copy.deepcopy(TRAIN_ARGS)
        train_args.output_dir = tempdir
        train_args.eval_strategy = "epoch"
        data_args = copy.deepcopy(DATA_ARGS)
        data_args.validation_data_path = TWITTER_COMPLAINTS_DATA
        data_args.dataset_text_field = None
        data_args.data_formatter_template = (
            "### Text: {{Tweet text}} \n\n### Label: {{text_label}}"
        )

        sft_trainer.train(MODEL_ARGS, data_args, train_args, PEFT_PT_ARGS)
        _validate_training(tempdir, check_eval=True)


############################# Lora Tests #############################

target_modules_val_map = [
    (None, ["q_proj", "v_proj"]),
    (
        ["q_proj", "k_proj", "v_proj", "o_proj"],
        ["q_proj", "k_proj", "v_proj", "o_proj"],
    ),
    (
        ["all-linear"],
        ["o_proj", "q_proj", "gate_proj", "down_proj", "k_proj", "up_proj", "v_proj"],
    ),
]


@pytest.mark.parametrize(
    "target_modules,expected",
    target_modules_val_map,
    ids=["default", "custom_target_modules", "all_linear_target_modules"],
)
def test_run_causallm_lora_and_inference(request, target_modules, expected):
    """Check if we can bootstrap and lora tune causallm models"""
    with tempfile.TemporaryDirectory() as tempdir:
        train_args = copy.deepcopy(TRAIN_ARGS)
        train_args.output_dir = tempdir
        base_lora_args = copy.deepcopy(PEFT_LORA_ARGS)
        if "default" not in request._pyfuncitem.callspec.id:
            base_lora_args.target_modules = target_modules

        sft_trainer.train(MODEL_ARGS, DATA_ARGS, train_args, base_lora_args)

        # validate lora tuning configs
        _validate_training(tempdir)
        checkpoint_path = _get_checkpoint_path(tempdir)
        adapter_config = _get_adapter_config(checkpoint_path)
        _validate_adapter_config(adapter_config, "LORA", base_lora_args)

        for module in expected:
            assert module in adapter_config.get("target_modules")

        # Load the model
        loaded_model = TunedCausalLM.load(checkpoint_path)

        # Run inference on the text
        output_inference = loaded_model.run(
            "Simply put, the theory of relativity states that ", max_new_tokens=50
        )
        assert len(output_inference) > 0
        assert "Simply put, the theory of relativity states that" in output_inference


############################# Finetuning Tests #############################


def test_run_causallm_ft_and_inference():
    """Check if we can bootstrap and finetune tune causallm models"""
    with tempfile.TemporaryDirectory() as tempdir:
        train_args = copy.deepcopy(TRAIN_ARGS)
        train_args.output_dir = tempdir

        sft_trainer.train(MODEL_ARGS, DATA_ARGS, train_args, None)

        # validate ft tuning configs
        _validate_training(tempdir)
        checkpoint_path = _get_checkpoint_path(tempdir)

        # Load the model
        loaded_model = TunedCausalLM.load(checkpoint_path)

        # Run inference on the text
        output_inference = loaded_model.run(
            "### Text: @NortonSupport Thanks much.\n\n### Label:", max_new_tokens=50
        )
        assert len(output_inference) > 0
        assert "### Text: @NortonSupport Thanks much.\n\n### Label:" in output_inference


############################# Helper functions #############################
def _validate_training(tempdir, check_eval=False):
    assert any(x.startswith("checkpoint-") for x in os.listdir(tempdir))
    train_logs_file_path = "{}/training_logs.jsonl".format(tempdir)
    train_log_contents = ""
    with open(train_logs_file_path, encoding="utf-8") as f:
        train_log_contents = f.read()

    assert os.path.exists(train_logs_file_path) is True
    assert os.path.getsize(train_logs_file_path) > 0
    assert "training_loss" in train_log_contents

    if check_eval:
        assert "validation_loss" in train_log_contents


def _get_checkpoint_path(dir_path):
    return os.path.join(dir_path, "checkpoint-5")


def _get_adapter_config(dir_path):
    with open(os.path.join(dir_path, "adapter_config.json"), encoding="utf-8") as f:
        return json.load(f)


def _validate_adapter_config(adapter_config, peft_type, tuning_config):
    assert adapter_config.get("task_type") == "CAUSAL_LM"
    assert adapter_config.get("peft_type") == peft_type
    assert (
        (
            adapter_config.get("tokenizer_name_or_path")
            == tuning_config.tokenizer_name_or_path
        )
        if peft_type == "PROMPT_TUNING"
        else True
    )


############################# Other Tests #############################
### Tests for a variety of edge cases and potentially problematic cases;
# some of these test directly test validation within external dependencies
# and validate errors that we expect to get from them which might be unintuitive.
# In such cases, it would probably be best for us to handle these things directly
# for better error messages, etc.

### Tests related to tokenizer configuration
def test_tokenizer_has_no_eos_token():
    """Ensure that if the model has no EOS token, it sets the default before formatting."""
    # This is a bit roundabout, but patch the tokenizer and export it and the model to a tempdir
    # that we can then reload out of for the train call, and clean up afterwards.
    tokenizer = transformers.AutoTokenizer.from_pretrained(
        MODEL_ARGS.model_name_or_path
    )
    model = transformers.AutoModelForCausalLM.from_pretrained(
        MODEL_ARGS.model_name_or_path
    )
    tokenizer.eos_token = None
    with tempfile.TemporaryDirectory() as tempdir:
        tokenizer.save_pretrained(tempdir)
        model.save_pretrained(tempdir)

        train_args = copy.deepcopy(TRAIN_ARGS)
        train_args.output_dir = tempdir
        model_args = copy.deepcopy(MODEL_ARGS)
        train_args.model_name_or_path = tempdir

        # If we handled this badly, we would probably get something like a
        # TypeError: can only concatenate str (not "NoneType") to str error
        # when we go to apply the data formatter.
        sft_trainer.train(model_args, DATA_ARGS, train_args, PEFT_PT_ARGS)
        _validate_training(tempdir)


### Tests for Bad dataset specification, i.e., data is valid, but the field we point it at isn't
def test_invalid_dataset_text_field():
    """Ensure that if we specify a dataset_text_field that doesn't exist, we get a KeyError."""

    data_args = copy.deepcopy(DATA_ARGS)
    data_args.dataset_text_field = "not found"

    with pytest.raises(KeyError):
        sft_trainer.train(MODEL_ARGS, data_args, TRAIN_ARGS, PEFT_PT_ARGS)


### Tests that giving dataset_text_field as well as formatter template gives error
def test_invalid_dataset_text_field_and_formatter_template():
    """Only one of dataset_text_field or formatter can be supplied"""
    data_args = copy.deepcopy(DATA_ARGS)
    data_args.data_formatter_template = (
        "### Text: {{Tweet text}} \n\n### Label: {{text_label}}"
    )

    with pytest.raises(ValueError):
        sft_trainer.train(MODEL_ARGS, data_args, TRAIN_ARGS, PEFT_PT_ARGS)


### Tests passing formatter with invalid keys gives error
def test_invalid_formatter_template():
    data_args = copy.deepcopy(DATA_ARGS)
    data_args.dataset_text_field = None
    data_args.data_formatter_template = (
        "### Text: {{not found}} \n\n### Label: {{text_label}}"
    )

    with pytest.raises(KeyError):
        sft_trainer.train(MODEL_ARGS, data_args, TRAIN_ARGS, PEFT_PT_ARGS)


### Tests for bad training data (i.e., data_path is an unhappy value or points to an unhappy thing)
def test_malformatted_data():
    """Ensure that malformatted data explodes due to failure to generate the dataset."""
    data_args = copy.deepcopy(DATA_ARGS)
    data_args.training_data_path = MALFORMATTED_DATA

    with pytest.raises(DatasetGenerationError):
        sft_trainer.train(MODEL_ARGS, data_args, TRAIN_ARGS, PEFT_PT_ARGS)


def test_empty_data():
    """Ensure that malformatted data explodes due to failure to generate the dataset."""
    data_args = copy.deepcopy(DATA_ARGS)
    data_args.training_data_path = EMPTY_DATA

    with pytest.raises(DatasetGenerationError):
        sft_trainer.train(MODEL_ARGS, data_args, TRAIN_ARGS, PEFT_PT_ARGS)


def test_data_path_is_a_directory():
    """Ensure that we get FileNotFoundError if we point the data path at a dir, not a file."""
    with tempfile.TemporaryDirectory() as tempdir:
        data_args = copy.deepcopy(DATA_ARGS)
        data_args.training_data_path = tempdir

        # Confusingly, if we pass a directory for our data path, it will throw a
        # FileNotFoundError saying "unable to find '<data_path>'", since it can't
        # find a matchable file in the path.
        with pytest.raises(FileNotFoundError):
            sft_trainer.train(MODEL_ARGS, data_args, TRAIN_ARGS, PEFT_PT_ARGS)


### Tests for bad tuning module configurations
def test_run_causallm_lora_with_invalid_modules():
    """Check that we throw a value error if the target modules for lora don't exist."""
    with tempfile.TemporaryDirectory() as tempdir:
        train_args = copy.deepcopy(TRAIN_ARGS)
        train_args.output_dir = tempdir
        # Defaults are q_proj / v_proj; this will fail lora as the torch module doesn't have them
        lora_config = copy.deepcopy(PEFT_LORA_ARGS)
        lora_config.target_modules = ["foo", "bar"]
        # Peft should throw a value error about modules not matching the base module
        with pytest.raises(ValueError):
            sft_trainer.train(MODEL_ARGS, DATA_ARGS, train_args, lora_config)


### Direct validation tests based on whether or not packing is enabled
def test_no_packing_needs_dataset_text_field_or_data_formatter_template():
    """Ensure we need to set the dataset text field if packing is False"""
    with tempfile.TemporaryDirectory() as tempdir:
        train_args = copy.deepcopy(TRAIN_ARGS)
        train_args.output_dir = tempdir
        data_args = copy.deepcopy(DATA_ARGS)
        # One of dataset_text_field or data_formatter_template should be set
        data_args.dataset_text_field = None
        data_args.data_formatter_template = None

        with pytest.raises(ValueError):
            sft_trainer.train(MODEL_ARGS, data_args, train_args, PEFT_PT_ARGS)


# TODO: Fix this case
@pytest.mark.skip(reason="currently crashes before validation is done")
def test_no_packing_needs_reponse_template():
    """Ensure we need to set the response template if packing is False"""
    with tempfile.TemporaryDirectory() as tempdir:
        train_args = copy.deepcopy(TRAIN_ARGS)
        train_args.output_dir = tempdir
        data_args = copy.deepcopy(DATA_ARGS)
        data_args.response_template = None

        with pytest.raises(ValueError):
            sft_trainer.train(MODEL_ARGS, data_args, train_args, PEFT_PT_ARGS)


### Tests for model dtype edge cases
@pytest.mark.skipif(
    not (torch.cuda.is_available() and torch.cuda.is_bf16_supported()),
    reason="Only runs if bf16 is unsupported",
)
def test_bf16_still_tunes_if_unsupported():
    """Ensure that even if bf16 is not supported, tuning still works without problems."""
    assert not torch.cuda.is_bf16_supported()
    with tempfile.TemporaryDirectory() as tempdir:
        train_args = copy.deepcopy(TRAIN_ARGS)
        train_args.output_dir = tempdir
        model_args = copy.deepcopy(MODEL_ARGS)
        model_args.torch_dtype = "bfloat16"

        sft_trainer.train(model_args, DATA_ARGS, train_args, PEFT_PT_ARGS)
        _validate_training(tempdir)


def test_bad_torch_dtype():
    """Ensure that specifying an invalid torch dtype yields a ValueError."""
    with tempfile.TemporaryDirectory() as tempdir:
        train_args = copy.deepcopy(TRAIN_ARGS)
        train_args.output_dir = tempdir
        model_args = copy.deepcopy(MODEL_ARGS)
        model_args.torch_dtype = "not a type"

        with pytest.raises(ValueError):
            sft_trainer.train(model_args, DATA_ARGS, train_args, PEFT_PT_ARGS)


### Tests for pretokenized data
def test_pretokenized_dataset():
    """Ensure that we can provide a pretokenized dataset with input/output format."""
    with tempfile.TemporaryDirectory() as tempdir:
        train_args = copy.deepcopy(TRAIN_ARGS)
        train_args.output_dir = tempdir
        data_args = copy.deepcopy(DATA_ARGS)
        data_args.dataset_text_field = None
        data_args.response_template = None
        data_args.training_data_path = TWITTER_COMPLAINTS_DATA_INPUT_OUTPUT
        sft_trainer.train(MODEL_ARGS, data_args, train_args, PEFT_PT_ARGS)
        _validate_training(tempdir)


@pytest.mark.parametrize(
    "dataset_text_field,response_template",
    [
        ("foo", None),
        (None, "bar"),
    ],
)
def test_pretokenized_dataset_bad_args(dataset_text_field, response_template):
    """Ensure that we can't provide only dataset text field / response template for pretok data."""
    with tempfile.TemporaryDirectory() as tempdir:
        train_args = copy.deepcopy(TRAIN_ARGS)
        train_args.output_dir = tempdir

        data_args = copy.deepcopy(DATA_ARGS)
        data_args.dataset_text_field = dataset_text_field
        data_args.response_template = response_template
        data_args.training_data_path = TWITTER_COMPLAINTS_DATA_INPUT_OUTPUT
        # We should raise an error since we should not have a dataset text
        # field or a response template if we're pretokenized data
        with pytest.raises(ValueError):
            sft_trainer.train(MODEL_ARGS, data_args, train_args, PEFT_PT_ARGS)


def test_pretokenized_dataset_wrong_format():
    """Ensure that we fail to generate data if the data is in the wrong format."""
    with tempfile.TemporaryDirectory() as tempdir:
        train_args = copy.deepcopy(TRAIN_ARGS)
        train_args.output_dir = tempdir

        data_args = copy.deepcopy(DATA_ARGS)
        data_args.dataset_text_field = None
        data_args.response_template = None
        data_args.training_data_path = TWITTER_COMPLAINTS_DATA

        # It would be best to handle this in a way that is more understandable; we might
        # need to add directly validation prior to the dataset generation since datasets
        # is essentially swallowing a KeyError here.
        with pytest.raises(DatasetGenerationError):
            sft_trainer.train(MODEL_ARGS, data_args, train_args, PEFT_PT_ARGS)<|MERGE_RESOLUTION|>--- conflicted
+++ resolved
@@ -33,11 +33,7 @@
     EMPTY_DATA,
     MALFORMATTED_DATA,
     TWITTER_COMPLAINTS_DATA,
-<<<<<<< HEAD
-    TWITTER_COMPLAINTS_DATA_INPUT_OUTPUT,
-=======
     TWITTER_COMPLAINTS_JSON_FORMAT,
->>>>>>> 8f669e29
 )
 
 # Local
@@ -617,59 +613,4 @@
         model_args.torch_dtype = "not a type"
 
         with pytest.raises(ValueError):
-            sft_trainer.train(model_args, DATA_ARGS, train_args, PEFT_PT_ARGS)
-
-
-### Tests for pretokenized data
-def test_pretokenized_dataset():
-    """Ensure that we can provide a pretokenized dataset with input/output format."""
-    with tempfile.TemporaryDirectory() as tempdir:
-        train_args = copy.deepcopy(TRAIN_ARGS)
-        train_args.output_dir = tempdir
-        data_args = copy.deepcopy(DATA_ARGS)
-        data_args.dataset_text_field = None
-        data_args.response_template = None
-        data_args.training_data_path = TWITTER_COMPLAINTS_DATA_INPUT_OUTPUT
-        sft_trainer.train(MODEL_ARGS, data_args, train_args, PEFT_PT_ARGS)
-        _validate_training(tempdir)
-
-
-@pytest.mark.parametrize(
-    "dataset_text_field,response_template",
-    [
-        ("foo", None),
-        (None, "bar"),
-    ],
-)
-def test_pretokenized_dataset_bad_args(dataset_text_field, response_template):
-    """Ensure that we can't provide only dataset text field / response template for pretok data."""
-    with tempfile.TemporaryDirectory() as tempdir:
-        train_args = copy.deepcopy(TRAIN_ARGS)
-        train_args.output_dir = tempdir
-
-        data_args = copy.deepcopy(DATA_ARGS)
-        data_args.dataset_text_field = dataset_text_field
-        data_args.response_template = response_template
-        data_args.training_data_path = TWITTER_COMPLAINTS_DATA_INPUT_OUTPUT
-        # We should raise an error since we should not have a dataset text
-        # field or a response template if we're pretokenized data
-        with pytest.raises(ValueError):
-            sft_trainer.train(MODEL_ARGS, data_args, train_args, PEFT_PT_ARGS)
-
-
-def test_pretokenized_dataset_wrong_format():
-    """Ensure that we fail to generate data if the data is in the wrong format."""
-    with tempfile.TemporaryDirectory() as tempdir:
-        train_args = copy.deepcopy(TRAIN_ARGS)
-        train_args.output_dir = tempdir
-
-        data_args = copy.deepcopy(DATA_ARGS)
-        data_args.dataset_text_field = None
-        data_args.response_template = None
-        data_args.training_data_path = TWITTER_COMPLAINTS_DATA
-
-        # It would be best to handle this in a way that is more understandable; we might
-        # need to add directly validation prior to the dataset generation since datasets
-        # is essentially swallowing a KeyError here.
-        with pytest.raises(DatasetGenerationError):
-            sft_trainer.train(MODEL_ARGS, data_args, train_args, PEFT_PT_ARGS)+            sft_trainer.train(model_args, DATA_ARGS, train_args, PEFT_PT_ARGS)