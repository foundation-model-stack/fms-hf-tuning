# Copyright The FMS HF Tuning Authors
#
# Licensed under the Apache License, Version 2.0 (the "License");
# you may not use this file except in compliance with the License.
# You may obtain a copy of the License at
#
#     http://www.apache.org/licenses/LICENSE-2.0
#
# Unless required by applicable law or agreed to in writing, software
# distributed under the License is distributed on an "AS IS" BASIS,
# WITHOUT WARRANTIES OR CONDITIONS OF ANY KIND, either express or implied.
# See the License for the specific language governing permissions and
# limitations under the License.

"""Unit Tests for SFT Trainer.
"""

# Standard
import copy
import json
import os
import tempfile

# Third Party
from datasets.exceptions import DatasetGenerationError
from transformers.trainer_callback import TrainerCallback
import pytest
import torch
import transformers

# First Party
from build.utils import serialize_args
from scripts.run_inference import TunedCausalLM
from tests.data import (
    EMPTY_DATA,
    MALFORMATTED_DATA,
    MODEL_NAME,
    TWITTER_COMPLAINTS_DATA_INPUT_OUTPUT_JSON,
    TWITTER_COMPLAINTS_DATA_INPUT_OUTPUT_JSONL,
    TWITTER_COMPLAINTS_DATA_JSON,
    TWITTER_COMPLAINTS_DATA_JSONL,
    TWITTER_COMPLAINTS_TOKENIZED_JSON,
    TWITTER_COMPLAINTS_TOKENIZED_JSONL,
)

# Local
from tuning import sft_trainer
from tuning.config import configs, peft_config
from tuning.config.tracker_configs import FileLoggingTrackerConfig

MODEL_ARGS = configs.ModelArguments(
    model_name_or_path=MODEL_NAME, use_flash_attn=False, torch_dtype="float32"
)
DATA_ARGS = configs.DataArguments(
    training_data_path=TWITTER_COMPLAINTS_DATA_JSONL,
    response_template="\n### Label:",
    dataset_text_field="output",
)
TRAIN_ARGS = configs.TrainingArguments(
    num_train_epochs=5,
    per_device_train_batch_size=4,
    per_device_eval_batch_size=4,
    gradient_accumulation_steps=4,
    learning_rate=0.00001,
    weight_decay=0,
    warmup_ratio=0.03,
    lr_scheduler_type="cosine",
    logging_steps=1,
    include_tokens_per_second=True,
    packing=False,
    max_seq_length=4096,
    save_strategy="epoch",
    output_dir="tmp",
)
PEFT_PT_ARGS = peft_config.PromptTuningConfig(
    prompt_tuning_init="RANDOM",
    num_virtual_tokens=8,
    prompt_tuning_init_text="hello",
)

PEFT_LORA_ARGS = peft_config.LoraConfig(r=8, lora_alpha=32, lora_dropout=0.05)


def test_run_train_requires_output_dir():
    """Check fails when output dir not provided."""
    updated_output_dir_train_args = copy.deepcopy(TRAIN_ARGS)
    updated_output_dir_train_args.output_dir = None
    with pytest.raises(TypeError):
        sft_trainer.train(MODEL_ARGS, DATA_ARGS, updated_output_dir_train_args, None)


def test_run_train_fails_training_data_path_not_exist():
    """Check fails when data path not found."""
    updated_data_path_args = copy.deepcopy(DATA_ARGS)
    updated_data_path_args.training_data_path = "fake/path"
    with pytest.raises(FileNotFoundError):
        sft_trainer.train(MODEL_ARGS, updated_data_path_args, TRAIN_ARGS, None)


HAPPY_PATH_DUMMY_CONFIG_PATH = os.path.join(
    os.path.dirname(__file__), "build", "dummy_job_config.json"
)


# Note: job_config dict gets modified during process training args
@pytest.fixture(name="job_config", scope="session")
def fixture_job_config():
    with open(HAPPY_PATH_DUMMY_CONFIG_PATH, "r", encoding="utf-8") as f:
        dummy_job_config_dict = json.load(f)
    return dummy_job_config_dict


############################# Arg Parsing Tests #############################


def test_parse_arguments(job_config):
    parser = sft_trainer.get_parser()
    job_config_copy = copy.deepcopy(job_config)
    (
        model_args,
        data_args,
        training_args,
        _,
        tune_config,
        _,
        _,
        _,
        _,
        _,
    ) = sft_trainer.parse_arguments(parser, job_config_copy)
    assert str(model_args.torch_dtype) == "torch.bfloat16"
    assert data_args.dataset_text_field == "output"
    assert training_args.output_dir == "bloom-twitter"
    assert tune_config is None


def test_parse_arguments_defaults(job_config):
    parser = sft_trainer.get_parser()
    job_config_defaults = copy.deepcopy(job_config)
    assert "torch_dtype" not in job_config_defaults
    assert job_config_defaults["use_flash_attn"] is False
    assert "save_strategy" not in job_config_defaults
    model_args, _, training_args, _, _, _, _, _, _, _ = sft_trainer.parse_arguments(
        parser, job_config_defaults
    )
    assert str(model_args.torch_dtype) == "torch.bfloat16"
    assert model_args.use_flash_attn is False
    assert training_args.save_strategy.value == "epoch"


def test_parse_arguments_peft_method(job_config):
    parser = sft_trainer.get_parser()
    job_config_pt = copy.deepcopy(job_config)
    job_config_pt["peft_method"] = "pt"
    _, _, _, _, tune_config, _, _, _, _, _ = sft_trainer.parse_arguments(
        parser, job_config_pt
    )
    assert isinstance(tune_config, peft_config.PromptTuningConfig)

    job_config_lora = copy.deepcopy(job_config)
    job_config_lora["peft_method"] = "lora"
    _, _, _, _, tune_config, _, _, _, _, _ = sft_trainer.parse_arguments(
        parser, job_config_lora
    )
    assert isinstance(tune_config, peft_config.LoraConfig)
    assert not tune_config.target_modules
    assert "target_modules" not in job_config_lora


############################# Prompt Tuning Tests #############################


def test_run_causallm_pt_and_inference():
    """Check if we can bootstrap and peft tune causallm models"""
    with tempfile.TemporaryDirectory() as tempdir:
        train_args = copy.deepcopy(TRAIN_ARGS)
        train_args.output_dir = tempdir

        sft_trainer.train(MODEL_ARGS, DATA_ARGS, train_args, PEFT_PT_ARGS)

        # validate peft tuning configs
        _validate_training(tempdir)
        checkpoint_path = _get_checkpoint_path(tempdir)
        adapter_config = _get_adapter_config(checkpoint_path)

        _validate_adapter_config(
            adapter_config, "PROMPT_TUNING", MODEL_ARGS.model_name_or_path
        )

        # Load the model
        loaded_model = TunedCausalLM.load(checkpoint_path, MODEL_NAME)

        # Run inference on the text
        output_inference = loaded_model.run(
            "### Text: @NortonSupport Thanks much.\n\n### Label:", max_new_tokens=50
        )
        assert len(output_inference) > 0
        assert "### Text: @NortonSupport Thanks much.\n\n### Label:" in output_inference


def test_run_causallm_pt_and_inference_with_formatting_data():
    """Check if we can bootstrap and peft tune causallm models
    This test needs the trainer to format data to a single sequence internally.
    """
    with tempfile.TemporaryDirectory() as tempdir:
        data_formatting_args = copy.deepcopy(DATA_ARGS)
        data_formatting_args.dataset_text_field = None
        data_formatting_args.data_formatter_template = (
            "### Text: {{Tweet text}} \n\n### Label: {{text_label}}"
        )

        train_args = copy.deepcopy(TRAIN_ARGS)
        train_args.output_dir = tempdir

        sft_trainer.train(MODEL_ARGS, data_formatting_args, train_args, PEFT_PT_ARGS)

        # validate peft tuning configs
        _validate_training(tempdir)
        checkpoint_path = _get_checkpoint_path(tempdir)
        adapter_config = _get_adapter_config(checkpoint_path)
        _validate_adapter_config(
            adapter_config, "PROMPT_TUNING", MODEL_ARGS.model_name_or_path
        )

        # Load the model
        loaded_model = TunedCausalLM.load(checkpoint_path, MODEL_NAME)

        # Run inference on the text
        output_inference = loaded_model.run(
            "### Text: @NortonSupport Thanks much.\n\n### Label:", max_new_tokens=50
        )
        assert len(output_inference) > 0
        assert "### Text: @NortonSupport Thanks much.\n\n### Label:" in output_inference


def test_run_causallm_pt_and_inference_JSON_file_formatter():
    """Check if we can bootstrap and peft tune causallm models with JSON train file format"""
    with tempfile.TemporaryDirectory() as tempdir:
        train_args = copy.deepcopy(TRAIN_ARGS)
        train_args.output_dir = tempdir
        data_args = copy.deepcopy(DATA_ARGS)
        data_args.training_data_path = TWITTER_COMPLAINTS_DATA_JSON
        data_args.dataset_text_field = None
        data_args.data_formatter_template = (
            "### Text: {{Tweet text}} \n\n### Label: {{text_label}}"
        )

        sft_trainer.train(MODEL_ARGS, data_args, train_args, PEFT_PT_ARGS)

        # validate peft tuning configs
        _validate_training(tempdir)
        checkpoint_path = _get_checkpoint_path(tempdir)
        adapter_config = _get_adapter_config(checkpoint_path)
        _validate_adapter_config(
            adapter_config, "PROMPT_TUNING", MODEL_ARGS.model_name_or_path
        )

        # Load the model
        loaded_model = TunedCausalLM.load(checkpoint_path, MODEL_NAME)

        # Run inference on the text
        output_inference = loaded_model.run(
            "### Text: @NortonSupport Thanks much.\n\n### Label:", max_new_tokens=50
        )
        assert len(output_inference) > 0
        assert "### Text: @NortonSupport Thanks much.\n\n### Label:" in output_inference


def test_run_causallm_pt_init_text():
    """Check if we can bootstrap and peft tune causallm models with init text as 'TEXT'"""
    with tempfile.TemporaryDirectory() as tempdir:
        train_args = copy.deepcopy(TRAIN_ARGS)
        train_args.output_dir = tempdir

        tuning_config = peft_config.PromptTuningConfig(
            prompt_tuning_init="TEXT",
            prompt_tuning_init_text="hello",
        )

        sft_trainer.train(MODEL_ARGS, DATA_ARGS, train_args, tuning_config)

        # validate peft tuning configs
        _validate_training(tempdir)
        checkpoint_path = _get_checkpoint_path(tempdir)
        adapter_config = _get_adapter_config(checkpoint_path)
        _validate_adapter_config(
            adapter_config, "PROMPT_TUNING", MODEL_ARGS.model_name_or_path
        )


invalid_params_map = [
    ("num_train_epochs", 0, "num_train_epochs has to be an integer/float >= 1"),
    (
        "gradient_accumulation_steps",
        0,
        "gradient_accumulation_steps has to be an integer >= 1",
    ),
]


@pytest.mark.parametrize(
    "param_name,param_val,exc_msg",
    invalid_params_map,
    ids=["num_train_epochs", "grad_acc_steps"],
)
def test_run_causallm_pt_invalid_train_params(param_name, param_val, exc_msg):
    """Check if error is raised when invalid params are used to peft tune causallm models"""
    with tempfile.TemporaryDirectory() as tempdir:
        invalid_params = copy.deepcopy(TRAIN_ARGS)
        invalid_params.output_dir = tempdir
        setattr(invalid_params, param_name, param_val)

        with pytest.raises(ValueError, match=exc_msg):
            sft_trainer.train(MODEL_ARGS, DATA_ARGS, invalid_params, PEFT_PT_ARGS)


@pytest.mark.parametrize(
    "dataset_path",
    [TWITTER_COMPLAINTS_DATA_JSONL, TWITTER_COMPLAINTS_DATA_JSON],
)
def test_run_causallm_pt_with_validation(dataset_path):
    """Check if we can bootstrap and peft tune causallm models with validation dataset"""
    with tempfile.TemporaryDirectory() as tempdir:
        train_args = copy.deepcopy(TRAIN_ARGS)
        train_args.output_dir = tempdir
        train_args.eval_strategy = "epoch"
        data_args = copy.deepcopy(DATA_ARGS)
        data_args.validation_data_path = dataset_path

        sft_trainer.train(MODEL_ARGS, data_args, train_args, PEFT_PT_ARGS)
        _validate_training(tempdir, check_eval=True)


@pytest.mark.parametrize(
    "dataset_path",
    [TWITTER_COMPLAINTS_DATA_JSONL, TWITTER_COMPLAINTS_DATA_JSON],
)
def test_run_causallm_pt_with_validation_data_formatting(dataset_path):
    """Check if we can bootstrap and peft tune causallm models with validation dataset"""
    with tempfile.TemporaryDirectory() as tempdir:
        train_args = copy.deepcopy(TRAIN_ARGS)
        train_args.output_dir = tempdir
        train_args.eval_strategy = "epoch"
        data_args = copy.deepcopy(DATA_ARGS)
        data_args.validation_data_path = dataset_path
        data_args.dataset_text_field = None
        data_args.data_formatter_template = (
            "### Text: {{Tweet text}} \n\n### Label: {{text_label}}"
        )

        sft_trainer.train(MODEL_ARGS, data_args, train_args, PEFT_PT_ARGS)
        _validate_training(tempdir, check_eval=True)


@pytest.mark.parametrize(
    "dataset_path",
    [TWITTER_COMPLAINTS_DATA_JSONL, TWITTER_COMPLAINTS_DATA_JSON],
)
def test_run_causallm_pt_with_custom_tokenizer(dataset_path):
    """Check if we fail when custom tokenizer not having pad token is used in prompt tuning"""
    with tempfile.TemporaryDirectory() as tempdir:
        train_args = copy.deepcopy(TRAIN_ARGS)
        model_args = copy.deepcopy(MODEL_ARGS)
        model_args.tokenizer_name_or_path = model_args.model_name_or_path
        train_args.output_dir = tempdir
        train_args.eval_strategy = "epoch"
        data_args = copy.deepcopy(DATA_ARGS)
        data_args.validation_data_path = dataset_path
        with pytest.raises(ValueError):
            sft_trainer.train(model_args, data_args, train_args, PEFT_PT_ARGS)


############################# Lora Tests #############################

target_modules_val_map = [
    (None, ["q_proj", "v_proj"]),
    (
        ["q_proj", "k_proj", "v_proj", "o_proj"],
        ["q_proj", "k_proj", "v_proj", "o_proj"],
    ),
    (
        ["all-linear"],
        ["o_proj", "q_proj", "gate_proj", "down_proj", "k_proj", "up_proj", "v_proj"],
    ),
]


@pytest.mark.parametrize(
    "target_modules,expected",
    target_modules_val_map,
    ids=["default", "custom_target_modules", "all_linear_target_modules"],
)
def test_run_causallm_lora_and_inference(request, target_modules, expected):
    """Check if we can bootstrap and lora tune causallm models"""
    with tempfile.TemporaryDirectory() as tempdir:
        train_args = copy.deepcopy(TRAIN_ARGS)
        train_args.output_dir = tempdir
        base_lora_args = copy.deepcopy(PEFT_LORA_ARGS)
        if "default" not in request._pyfuncitem.callspec.id:
            base_lora_args.target_modules = target_modules

        sft_trainer.train(MODEL_ARGS, DATA_ARGS, train_args, base_lora_args)

        # validate lora tuning configs
        _validate_training(tempdir)
        checkpoint_path = _get_checkpoint_path(tempdir)
        adapter_config = _get_adapter_config(checkpoint_path)
        _validate_adapter_config(adapter_config, "LORA")

        for module in expected:
            assert module in adapter_config.get("target_modules")

        # Load the model
        loaded_model = TunedCausalLM.load(checkpoint_path, MODEL_NAME)

        # Run inference on the text
        output_inference = loaded_model.run(
            "Simply put, the theory of relativity states that ", max_new_tokens=50
        )
        assert len(output_inference) > 0
        assert "Simply put, the theory of relativity states that" in output_inference


def test_successful_lora_target_modules_default_from_main():
    """Check that if target_modules is not set, or set to None via JSON, the
    default value by model type will be using in LoRA tuning.
    The correct default target modules will be used for model type llama
    and will exist in the resulting adapter_config.json.
    https://github.com/huggingface/peft/blob/7b1c08d2b5e13d3c99b7d6ee83eab90e1216d4ba/
    src/peft/tuners/lora/model.py#L432
    """
    with tempfile.TemporaryDirectory() as tempdir:
        TRAIN_KWARGS = {
            **MODEL_ARGS.__dict__,
            **TRAIN_ARGS.__dict__,
            **DATA_ARGS.__dict__,
            **PEFT_LORA_ARGS.__dict__,
            **{"peft_method": "lora", "output_dir": tempdir},
        }
        serialized_args = serialize_args(TRAIN_KWARGS)
        os.environ["SFT_TRAINER_CONFIG_JSON_ENV_VAR"] = serialized_args

        sft_trainer.main()

        _validate_training(tempdir)
        checkpoint_path = _get_checkpoint_path(tempdir)
        adapter_config = _get_adapter_config(checkpoint_path)
        _validate_adapter_config(adapter_config, "LORA")

        assert (
            "target_modules" in adapter_config
        ), "target_modules not found in adapter_config.json."

        assert set(adapter_config.get("target_modules")) == {
            "q_proj",
            "v_proj",
        }, "target_modules are not set to the default values."


############################# Finetuning Tests #############################
<<<<<<< HEAD
@pytest.mark.parametrize(
    "dataset_path",
    [
        TWITTER_COMPLAINTS_DATA_JSONL,
        TWITTER_COMPLAINTS_DATA_JSON,
    ],
)
def test_run_causallm_ft_and_inference(dataset_path):
    """Check if we can bootstrap and finetune causallm models with different data formats"""
    with tempfile.TemporaryDirectory() as tempdir:
        data_args = copy.deepcopy(DATA_ARGS)
        data_args.training_data_path = dataset_path

        _test_run_causallm_ft(TRAIN_ARGS, MODEL_ARGS, data_args, tempdir)
        _test_run_inference(tempdir=tempdir)
=======
def test_run_causallm_ft_and_inference():
    """Check if we can bootstrap and finetune causallm models"""
    with tempfile.TemporaryDirectory() as tempdir:
        _test_run_causallm_ft(TRAIN_ARGS, MODEL_ARGS, DATA_ARGS, tempdir)
        _test_run_inference(checkpoint_path=_get_checkpoint_path(tempdir))


def test_run_causallm_ft_save_with_save_model_dir_save_strategy_no():
    """Check if we can bootstrap and finetune causallm model with save_model_dir
    and save_strategy=no. Verify no checkpoints created and can save model.
    """
    with tempfile.TemporaryDirectory() as tempdir:
        save_model_args = copy.deepcopy(TRAIN_ARGS)
        save_model_args.save_strategy = "no"
        save_model_args.output_dir = tempdir

        trainer = sft_trainer.train(MODEL_ARGS, DATA_ARGS, save_model_args, None)
        logs_path = os.path.join(
            tempdir, FileLoggingTrackerConfig.training_logs_filename
        )
        _validate_logfile(logs_path)
        # validate that no checkpoints created
        assert not any(x.startswith("checkpoint-") for x in os.listdir(tempdir))

        sft_trainer.save(tempdir, trainer)
        assert any(x.endswith(".safetensors") for x in os.listdir(tempdir))
        _test_run_inference(checkpoint_path=tempdir)
>>>>>>> 2d1c17c8


@pytest.mark.parametrize(
    "dataset_path",
    [TWITTER_COMPLAINTS_TOKENIZED_JSONL, TWITTER_COMPLAINTS_TOKENIZED_JSON],
)
def test_run_causallm_ft_pretokenized(dataset_path):
    """Check if we can bootstrap and finetune causallm models using pretokenized data"""
    with tempfile.TemporaryDirectory() as tempdir:
        data_formatting_args = copy.deepcopy(DATA_ARGS)

        # below args not needed for pretokenized data
        data_formatting_args.data_formatter_template = None
        data_formatting_args.dataset_text_field = None
        data_formatting_args.response_template = None

        # update the training data path to tokenized data
        data_formatting_args.training_data_path = dataset_path

        train_args = copy.deepcopy(TRAIN_ARGS)
        train_args.output_dir = tempdir

        sft_trainer.train(MODEL_ARGS, data_formatting_args, train_args)

        # validate full ft configs
        _validate_training(tempdir)
        checkpoint_path = _get_checkpoint_path(tempdir)

        # Load the model
        loaded_model = TunedCausalLM.load(checkpoint_path, MODEL_NAME)

        # Run inference on the text
        output_inference = loaded_model.run(
            "### Text: @NortonSupport Thanks much.\n\n### Label:", max_new_tokens=50
        )
        assert len(output_inference) > 0
        assert "### Text: @NortonSupport Thanks much.\n\n### Label:" in output_inference


############################# Helper functions #############################
def _test_run_causallm_ft(training_args, model_args, data_args, tempdir):
    train_args = copy.deepcopy(training_args)
    train_args.output_dir = tempdir
    sft_trainer.train(model_args, data_args, train_args, None)

    # validate ft tuning configs
    _validate_training(tempdir)


def _test_run_inference(checkpoint_path):
    # Load the model
    loaded_model = TunedCausalLM.load(checkpoint_path)

    # Run inference on the text
    output_inference = loaded_model.run(
        "### Text: @NortonSupport Thanks much.\n\n### Label:", max_new_tokens=50
    )
    assert len(output_inference) > 0
    assert "### Text: @NortonSupport Thanks much.\n\n### Label:" in output_inference


def _validate_training(
    tempdir, check_eval=False, train_logs_file="training_logs.jsonl"
):
    assert any(x.startswith("checkpoint-") for x in os.listdir(tempdir))
    train_logs_file_path = "{}/{}".format(tempdir, train_logs_file)
    _validate_logfile(train_logs_file_path, check_eval)


def _validate_logfile(log_file_path, check_eval=False):
    train_log_contents = ""
    with open(log_file_path, encoding="utf-8") as f:
        train_log_contents = f.read()

    assert os.path.exists(log_file_path) is True
    assert os.path.getsize(log_file_path) > 0
    assert "training_loss" in train_log_contents

    if check_eval:
        assert "validation_loss" in train_log_contents


def _get_checkpoint_path(dir_path):
    return os.path.join(dir_path, "checkpoint-5")


def _get_adapter_config(dir_path):
    with open(os.path.join(dir_path, "adapter_config.json"), encoding="utf-8") as f:
        return json.load(f)


def _validate_adapter_config(adapter_config, peft_type, tokenizer_name_or_path=None):
    assert adapter_config.get("task_type") == "CAUSAL_LM"
    assert adapter_config.get("peft_type") == peft_type
    assert (
        (adapter_config.get("tokenizer_name_or_path") == tokenizer_name_or_path)
        if peft_type == "PROMPT_TUNING"
        else True
    )


############################# Other Tests #############################
### Tests for a variety of edge cases and potentially problematic cases;
# some of these test directly test validation within external dependencies
# and validate errors that we expect to get from them which might be unintuitive.
# In such cases, it would probably be best for us to handle these things directly
# for better error messages, etc.

### Tests related to tokenizer configuration
def test_tokenizer_has_no_eos_token():
    """Ensure that if the model has no EOS token, it sets the default before formatting."""
    # This is a bit roundabout, but patch the tokenizer and export it and the model to a tempdir
    # that we can then reload out of for the train call, and clean up afterwards.
    tokenizer = transformers.AutoTokenizer.from_pretrained(
        MODEL_ARGS.model_name_or_path
    )
    model = transformers.AutoModelForCausalLM.from_pretrained(
        MODEL_ARGS.model_name_or_path
    )
    tokenizer.eos_token = None
    with tempfile.TemporaryDirectory() as tempdir:
        tokenizer.save_pretrained(tempdir)
        model.save_pretrained(tempdir)

        train_args = copy.deepcopy(TRAIN_ARGS)
        train_args.output_dir = tempdir
        model_args = copy.deepcopy(MODEL_ARGS)
        train_args.model_name_or_path = tempdir

        # If we handled this badly, we would probably get something like a
        # TypeError: can only concatenate str (not "NoneType") to str error
        # when we go to apply the data formatter.
        sft_trainer.train(model_args, DATA_ARGS, train_args, PEFT_PT_ARGS)
        _validate_training(tempdir)


### Tests for Bad dataset specification, i.e., data is valid, but the field we point it at isn't
def test_invalid_dataset_text_field():
    """Ensure that if we specify a dataset_text_field that doesn't exist, we get a KeyError."""

    data_args = copy.deepcopy(DATA_ARGS)
    data_args.dataset_text_field = "not found"

    with pytest.raises(KeyError):
        sft_trainer.train(MODEL_ARGS, data_args, TRAIN_ARGS, PEFT_PT_ARGS)


### Tests that giving dataset_text_field as well as formatter template gives error
def test_invalid_dataset_text_field_and_formatter_template():
    """Only one of dataset_text_field or formatter can be supplied"""
    data_args = copy.deepcopy(DATA_ARGS)
    data_args.data_formatter_template = (
        "### Text: {{Tweet text}} \n\n### Label: {{text_label}}"
    )

    with pytest.raises(ValueError):
        sft_trainer.train(MODEL_ARGS, data_args, TRAIN_ARGS, PEFT_PT_ARGS)


### Tests passing formatter with invalid keys gives error
def test_invalid_formatter_template():
    data_args = copy.deepcopy(DATA_ARGS)
    data_args.dataset_text_field = None
    data_args.data_formatter_template = (
        "### Text: {{not found}} \n\n### Label: {{text_label}}"
    )

    with pytest.raises(KeyError):
        sft_trainer.train(MODEL_ARGS, data_args, TRAIN_ARGS, PEFT_PT_ARGS)


### Tests for bad training data (i.e., data_path is an unhappy value or points to an unhappy thing)
def test_malformatted_data():
    """Ensure that malformatted data explodes due to failure to generate the dataset."""
    data_args = copy.deepcopy(DATA_ARGS)
    data_args.training_data_path = MALFORMATTED_DATA

    with pytest.raises(DatasetGenerationError):
        sft_trainer.train(MODEL_ARGS, data_args, TRAIN_ARGS, PEFT_PT_ARGS)


def test_empty_data():
    """Ensure that malformatted data explodes due to failure to generate the dataset."""
    data_args = copy.deepcopy(DATA_ARGS)
    data_args.training_data_path = EMPTY_DATA

    with pytest.raises(DatasetGenerationError):
        sft_trainer.train(MODEL_ARGS, data_args, TRAIN_ARGS, PEFT_PT_ARGS)


def test_data_path_is_a_directory():
    """Ensure that we get FileNotFoundError if we point the data path at a dir, not a file."""
    with tempfile.TemporaryDirectory() as tempdir:
        data_args = copy.deepcopy(DATA_ARGS)
        data_args.training_data_path = tempdir

        # Confusingly, if we pass a directory for our data path, it will throw a
        # FileNotFoundError saying "unable to find '<data_path>'", since it can't
        # find a matchable file in the path.
        with pytest.raises(FileNotFoundError):
            sft_trainer.train(MODEL_ARGS, data_args, TRAIN_ARGS, PEFT_PT_ARGS)


### Tests for bad tuning module configurations
def test_run_causallm_lora_with_invalid_modules():
    """Check that we throw a value error if the target modules for lora don't exist."""
    with tempfile.TemporaryDirectory() as tempdir:
        train_args = copy.deepcopy(TRAIN_ARGS)
        train_args.output_dir = tempdir
        # Defaults are q_proj / v_proj; this will fail lora as the torch module doesn't have them
        lora_config = copy.deepcopy(PEFT_LORA_ARGS)
        lora_config.target_modules = ["foo", "bar"]
        # Peft should throw a value error about modules not matching the base module
        with pytest.raises(ValueError):
            sft_trainer.train(MODEL_ARGS, DATA_ARGS, train_args, lora_config)


### Direct validation tests based on whether or not packing is enabled
def test_no_packing_needs_dataset_text_field_or_data_formatter_template():
    """Ensure we need to set the dataset text field if packing is False"""
    with tempfile.TemporaryDirectory() as tempdir:
        train_args = copy.deepcopy(TRAIN_ARGS)
        train_args.output_dir = tempdir
        data_args = copy.deepcopy(DATA_ARGS)
        # One of dataset_text_field or data_formatter_template should be set
        data_args.dataset_text_field = None
        data_args.data_formatter_template = None

        with pytest.raises(ValueError):
            sft_trainer.train(MODEL_ARGS, data_args, train_args, PEFT_PT_ARGS)


# TODO: Fix this case
@pytest.mark.skip(reason="currently crashes before validation is done")
def test_no_packing_needs_reponse_template():
    """Ensure we need to set the response template if packing is False"""
    with tempfile.TemporaryDirectory() as tempdir:
        train_args = copy.deepcopy(TRAIN_ARGS)
        train_args.output_dir = tempdir
        data_args = copy.deepcopy(DATA_ARGS)
        data_args.response_template = None

        with pytest.raises(ValueError):
            sft_trainer.train(MODEL_ARGS, data_args, train_args, PEFT_PT_ARGS)


### Tests for model dtype edge cases
@pytest.mark.skipif(
    not (torch.cuda.is_available() and torch.cuda.is_bf16_supported()),
    reason="Only runs if bf16 is unsupported",
)
def test_bf16_still_tunes_if_unsupported():
    """Ensure that even if bf16 is not supported, tuning still works without problems."""
    assert not torch.cuda.is_bf16_supported()
    with tempfile.TemporaryDirectory() as tempdir:
        train_args = copy.deepcopy(TRAIN_ARGS)
        train_args.output_dir = tempdir
        model_args = copy.deepcopy(MODEL_ARGS)
        model_args.torch_dtype = "bfloat16"

        sft_trainer.train(model_args, DATA_ARGS, train_args, PEFT_PT_ARGS)
        _validate_training(tempdir)


def test_bad_torch_dtype():
    """Ensure that specifying an invalid torch dtype yields a ValueError."""
    with tempfile.TemporaryDirectory() as tempdir:
        train_args = copy.deepcopy(TRAIN_ARGS)
        train_args.output_dir = tempdir
        model_args = copy.deepcopy(MODEL_ARGS)
        model_args.torch_dtype = "not a type"

        with pytest.raises(ValueError):
            sft_trainer.train(model_args, DATA_ARGS, train_args, PEFT_PT_ARGS)


def test_run_with_additional_callbacks():
    """Ensure that train() can work with additional_callbacks"""

    with tempfile.TemporaryDirectory() as tempdir:
        train_args = copy.deepcopy(TRAIN_ARGS)
        train_args.output_dir = tempdir

        sft_trainer.train(
            MODEL_ARGS,
            DATA_ARGS,
            train_args,
            PEFT_PT_ARGS,
            additional_callbacks=[TrainerCallback()],
        )


def test_run_with_bad_additional_callbacks():
    """Ensure that train() raises error with bad additional_callbacks"""

    with tempfile.TemporaryDirectory() as tempdir:
        train_args = copy.deepcopy(TRAIN_ARGS)
        train_args.output_dir = tempdir

        with pytest.raises(
            ValueError, match="additional callbacks should be of type TrainerCallback"
        ):
            sft_trainer.train(
                MODEL_ARGS,
                DATA_ARGS,
                train_args,
                PEFT_PT_ARGS,
                additional_callbacks=["NotSupposedToBeHere"],
            )


def test_run_with_bad_experimental_metadata():
    """Ensure that train() throws error with bad experimental metadata"""

    with tempfile.TemporaryDirectory() as tempdir:
        train_args = copy.deepcopy(TRAIN_ARGS)
        train_args.output_dir = tempdir

        metadata = "deadbeef"

        with pytest.raises(
            ValueError, match="exp metadata passed should be a dict with valid json"
        ):
            sft_trainer.train(
                MODEL_ARGS,
                DATA_ARGS,
                train_args,
                PEFT_PT_ARGS,
                additional_callbacks=[TrainerCallback()],
                exp_metadata=metadata,
            )


def test_run_with_good_experimental_metadata():
    """Ensure that train() can work with good experimental metadata"""

    with tempfile.TemporaryDirectory() as tempdir:
        train_args = copy.deepcopy(TRAIN_ARGS)
        train_args.output_dir = tempdir

        metadata = {"dead": "beef"}

        sft_trainer.train(
            MODEL_ARGS,
            DATA_ARGS,
            train_args,
            PEFT_PT_ARGS,
            additional_callbacks=[TrainerCallback()],
            exp_metadata=metadata,
        )


@pytest.mark.parametrize(
    "dataset_path",
    [
        TWITTER_COMPLAINTS_DATA_INPUT_OUTPUT_JSONL,
        TWITTER_COMPLAINTS_DATA_INPUT_OUTPUT_JSON,
    ],
)
### Tests for pretokenized data
def test_pretokenized_dataset(dataset_path):
    """Ensure that we can provide a pretokenized dataset with input/output format."""
    with tempfile.TemporaryDirectory() as tempdir:
        train_args = copy.deepcopy(TRAIN_ARGS)
        train_args.output_dir = tempdir
        data_args = copy.deepcopy(DATA_ARGS)
        data_args.dataset_text_field = None
        data_args.response_template = None
        data_args.training_data_path = dataset_path
        sft_trainer.train(MODEL_ARGS, data_args, train_args, PEFT_PT_ARGS)
        _validate_training(tempdir)


@pytest.mark.parametrize(
    "dataset_text_field,response_template",
    [
        ("foo", None),
        (None, "bar"),
    ],
)
def test_pretokenized_dataset_bad_args(dataset_text_field, response_template):
    """Ensure that we can't provide only dataset text field / response template for pretok data."""
    with tempfile.TemporaryDirectory() as tempdir:
        train_args = copy.deepcopy(TRAIN_ARGS)
        train_args.output_dir = tempdir

        data_args = copy.deepcopy(DATA_ARGS)
        data_args.dataset_text_field = dataset_text_field
        data_args.response_template = response_template
        data_args.training_data_path = TWITTER_COMPLAINTS_DATA_INPUT_OUTPUT_JSONL
        # We should raise an error since we should not have a dataset text
        # field or a response template if we have pretokenized data
        with pytest.raises(ValueError):
            sft_trainer.train(MODEL_ARGS, data_args, train_args, PEFT_PT_ARGS)


def test_pretokenized_dataset_wrong_format():
    """Ensure that we fail to generate data if the data is in the wrong format."""
    with tempfile.TemporaryDirectory() as tempdir:
        train_args = copy.deepcopy(TRAIN_ARGS)
        train_args.output_dir = tempdir

        data_args = copy.deepcopy(DATA_ARGS)
        data_args.dataset_text_field = None
        data_args.response_template = None
        data_args.training_data_path = TWITTER_COMPLAINTS_DATA_JSONL

        # It would be best to handle this in a way that is more understandable; we might
        # need to directly add validation prior to the dataset generation since datasets
        # is essentially swallowing a KeyError here.
        with pytest.raises(ValueError):
            sft_trainer.train(MODEL_ARGS, data_args, train_args, PEFT_PT_ARGS)<|MERGE_RESOLUTION|>--- conflicted
+++ resolved
@@ -458,7 +458,6 @@
 
 
 ############################# Finetuning Tests #############################
-<<<<<<< HEAD
 @pytest.mark.parametrize(
     "dataset_path",
     [
@@ -473,12 +472,6 @@
         data_args.training_data_path = dataset_path
 
         _test_run_causallm_ft(TRAIN_ARGS, MODEL_ARGS, data_args, tempdir)
-        _test_run_inference(tempdir=tempdir)
-=======
-def test_run_causallm_ft_and_inference():
-    """Check if we can bootstrap and finetune causallm models"""
-    with tempfile.TemporaryDirectory() as tempdir:
-        _test_run_causallm_ft(TRAIN_ARGS, MODEL_ARGS, DATA_ARGS, tempdir)
         _test_run_inference(checkpoint_path=_get_checkpoint_path(tempdir))
 
 
@@ -502,7 +495,7 @@
         sft_trainer.save(tempdir, trainer)
         assert any(x.endswith(".safetensors") for x in os.listdir(tempdir))
         _test_run_inference(checkpoint_path=tempdir)
->>>>>>> 2d1c17c8
+
 
 
 @pytest.mark.parametrize(
