# Copyright The FMS HF Tuning Authors
#
# Licensed under the Apache License, Version 2.0 (the "License");
# you may not use this file except in compliance with the License.
# You may obtain a copy of the License at
#
#     http://www.apache.org/licenses/LICENSE-2.0
#
# Unless required by applicable law or agreed to in writing, software
# distributed under the License is distributed on an "AS IS" BASIS,
# WITHOUT WARRANTIES OR CONDITIONS OF ANY KIND, either express or implied.
# See the License for the specific language governing permissions and
# limitations under the License.

"""Unit Tests for SFT Trainer.
"""

# Standard
import copy
import json
import os
import tempfile

# Third Party
from datasets.exceptions import DatasetGenerationError
import pytest
import torch
import transformers

# First Party
from scripts.run_inference import TunedCausalLM
from tests.data import EMPTY_DATA, MALFORMATTED_DATA, TWITTER_COMPLAINTS_DATA

# Local
from tuning import sft_trainer
from tuning.config import configs, peft_config

MODEL_NAME = "Maykeye/TinyLLama-v0"
<<<<<<< HEAD
BASE_PEFT_KWARGS = {
    "model_name_or_path": MODEL_NAME,
    "training_data_path": TWITTER_COMPLAINTS_DATA,
    "num_train_epochs": 5,
    "per_device_train_batch_size": 4,
    "per_device_eval_batch_size": 4,
    "gradient_accumulation_steps": 4,
    "learning_rate": 0.00001,
    "weight_decay": 0,
    "warmup_ratio": 0.03,
    "lr_scheduler_type": "cosine",
    "logging_steps": 1,
    "include_tokens_per_second": True,
    "packing": False,
    "response_template": "\n### Label:",
    "dataset_text_field": "output",
    "use_flash_attn": False,
    "torch_dtype": "float32",
    "max_seq_length": 4096,
    "peft_method": "pt",
    "prompt_tuning_init": "RANDOM",
    "num_virtual_tokens": 8,
    "prompt_tuning_init_text": "hello",
    "tokenizer_name_or_path": MODEL_NAME,
    "save_strategy": "epoch",
    "output_dir": "tmp",
}
BASE_LORA_KWARGS = copy.deepcopy(BASE_PEFT_KWARGS)
BASE_LORA_KWARGS["peft_method"] = "lora"

BASE_FT_KWARGS = copy.deepcopy(BASE_PEFT_KWARGS)
BASE_FT_KWARGS["peft_method"] = None
del BASE_FT_KWARGS["prompt_tuning_init"]
del BASE_FT_KWARGS["prompt_tuning_init_text"]


def test_helper_causal_lm_train_kwargs():
    """Check happy path kwargs passed and parsed properly."""
    model_args, data_args, training_args, tune_config = causal_lm_train_kwargs(
        BASE_PEFT_KWARGS
    )

    assert model_args.model_name_or_path == MODEL_NAME
    assert model_args.use_flash_attn is False
    assert model_args.torch_dtype == "float32"

    assert data_args.training_data_path == TWITTER_COMPLAINTS_DATA
    assert data_args.response_template == "\n### Label:"
    assert data_args.dataset_text_field == "output"

    assert training_args.num_train_epochs == 5
    assert training_args.max_seq_length == 4096
    assert training_args.save_strategy == "epoch"

    assert tune_config.prompt_tuning_init == "RANDOM"
    assert tune_config.prompt_tuning_init_text == "hello"
    assert tune_config.tokenizer_name_or_path == MODEL_NAME
    assert tune_config.num_virtual_tokens == 8
=======
MODEL_ARGS = configs.ModelArguments(
    model_name_or_path=MODEL_NAME, use_flash_attn=False, torch_dtype="float32"
)
DATA_ARGS = configs.DataArguments(
    training_data_path=TWITTER_COMPLAINTS_DATA,
    response_template="\n### Label:",
    dataset_text_field="output",
)
TRAIN_ARGS = configs.TrainingArguments(
    num_train_epochs=5,
    per_device_train_batch_size=4,
    per_device_eval_batch_size=4,
    gradient_accumulation_steps=4,
    learning_rate=0.00001,
    weight_decay=0,
    warmup_ratio=0.03,
    lr_scheduler_type="cosine",
    logging_steps=1,
    include_tokens_per_second=True,
    packing=False,
    max_seq_length=4096,
    save_strategy="epoch",
    output_dir="tmp",
)
PEFT_PT_ARGS = peft_config.PromptTuningConfig(
    prompt_tuning_init="RANDOM",
    num_virtual_tokens=8,
    prompt_tuning_init_text="hello",
    tokenizer_name_or_path=MODEL_NAME,
)
>>>>>>> 697b573d

PEFT_LORA_ARGS = peft_config.LoraConfig(r=8, lora_alpha=32, lora_dropout=0.05)


def test_run_train_requires_output_dir():
    """Check fails when output dir not provided."""
    updated_output_dir_train_args = copy.deepcopy(TRAIN_ARGS)
    updated_output_dir_train_args.output_dir = None
    with pytest.raises(TypeError):
        sft_trainer.train(MODEL_ARGS, DATA_ARGS, updated_output_dir_train_args, None)


def test_run_train_fails_training_data_path_not_exist():
    """Check fails when data path not found."""
    updated_data_path_args = copy.deepcopy(DATA_ARGS)
    updated_data_path_args.training_data_path = "fake/path"
    with pytest.raises(FileNotFoundError):
        sft_trainer.train(MODEL_ARGS, updated_data_path_args, TRAIN_ARGS, None)


############################# Prompt Tuning Tests #############################


def test_run_causallm_pt_and_inference():
    """Check if we can bootstrap and peft tune causallm models"""
    with tempfile.TemporaryDirectory() as tempdir:
        train_args = copy.deepcopy(TRAIN_ARGS)
        train_args.output_dir = tempdir

        sft_trainer.train(MODEL_ARGS, DATA_ARGS, train_args, PEFT_PT_ARGS)

        # validate peft tuning configs
        _validate_training(tempdir)
        checkpoint_path = _get_checkpoint_path(tempdir)
        adapter_config = _get_adapter_config(checkpoint_path)
        _validate_adapter_config(adapter_config, "PROMPT_TUNING", PEFT_PT_ARGS)

        # Load the model
        loaded_model = TunedCausalLM.load(checkpoint_path)

        # Run inference on the text
        output_inference = loaded_model.run(
            "### Text: @NortonSupport Thanks much.\n\n### Label:", max_new_tokens=50
        )
        assert len(output_inference) > 0
        assert "### Text: @NortonSupport Thanks much.\n\n### Label:" in output_inference

def test_run_causallm_pt_and_inference_with_formatting_data():
    """Check if we can bootstrap and peft tune causallm models
    This test needs the trainer to format data to a single sequence internally.
    """
    with tempfile.TemporaryDirectory() as tempdir:
        data_formatting_args = copy.deepcopy(BASE_PEFT_KWARGS)
        del data_formatting_args["dataset_text_field"]
        data_formatting_args["data_formatter_template"] = "### Input: {{Tweet text}} \n\n ### Response: {{text_label}}"

        TRAIN_KWARGS = {**data_formatting_args, **{"output_dir": tempdir}}

        model_args, data_args, training_args, tune_config = causal_lm_train_kwargs(
            TRAIN_KWARGS
        )
        # Just double checking that formnatter is set
        assert data_args.data_formatter_template is not None

        sft_trainer.train(model_args, data_args, training_args, tune_config)

        # validate peft tuning configs
        _validate_training(tempdir)
        checkpoint_path = _get_checkpoint_path(tempdir)
        adapter_config = _get_adapter_config(checkpoint_path)
        _validate_adapter_config(adapter_config, "PROMPT_TUNING", data_formatting_args)

        # Load the model
        loaded_model = TunedCausalLM.load(checkpoint_path)

        # Run inference on the text
        output_inference = loaded_model.run(
            "### Text: @NortonSupport Thanks much.\n\n### Label:", max_new_tokens=50
        )
        assert len(output_inference) > 0
        assert "### Text: @NortonSupport Thanks much.\n\n### Label:" in output_inference

def test_run_causallm_pt_init_text():
    """Check if we can bootstrap and peft tune causallm models with init text as 'TEXT'"""
    with tempfile.TemporaryDirectory() as tempdir:
        train_args = copy.deepcopy(TRAIN_ARGS)
        train_args.output_dir = tempdir

        tuning_config = peft_config.PromptTuningConfig(
            prompt_tuning_init="TEXT",
            prompt_tuning_init_text="hello",
            tokenizer_name_or_path=MODEL_NAME,
        )

        sft_trainer.train(MODEL_ARGS, DATA_ARGS, train_args, tuning_config)

        # validate peft tuning configs
        _validate_training(tempdir)
        checkpoint_path = _get_checkpoint_path(tempdir)
        adapter_config = _get_adapter_config(checkpoint_path)
        _validate_adapter_config(adapter_config, "PROMPT_TUNING", tuning_config)


invalid_params_map = [
    ("num_train_epochs", 0, "num_train_epochs has to be an integer/float >= 1"),
    (
        "gradient_accumulation_steps",
        0,
        "gradient_accumulation_steps has to be an integer >= 1",
    ),
]


@pytest.mark.parametrize(
    "param_name,param_val,exc_msg",
    invalid_params_map,
    ids=["num_train_epochs", "grad_acc_steps"],
)
def test_run_causallm_pt_invalid_train_params(param_name, param_val, exc_msg):
    """Check if error is raised when invalid params are used to peft tune causallm models"""
    with tempfile.TemporaryDirectory() as tempdir:
        invalid_params = copy.deepcopy(TRAIN_ARGS)
        invalid_params.output_dir = tempdir
        setattr(invalid_params, param_name, param_val)

        with pytest.raises(ValueError, match=exc_msg):
            sft_trainer.train(MODEL_ARGS, DATA_ARGS, invalid_params, PEFT_PT_ARGS)


def test_run_causallm_pt_with_validation():
    """Check if we can bootstrap and peft tune causallm models with validation dataset"""
    with tempfile.TemporaryDirectory() as tempdir:
        train_args = copy.deepcopy(TRAIN_ARGS)
        train_args.output_dir = tempdir
        train_args.eval_strategy = "epoch"
        data_args = copy.deepcopy(DATA_ARGS)
        data_args.validation_data_path = TWITTER_COMPLAINTS_DATA

        sft_trainer.train(MODEL_ARGS, data_args, train_args, PEFT_PT_ARGS)
        _validate_training(tempdir, check_eval=True)


############################# Lora Tests #############################

target_modules_val_map = [
    (None, ["q_proj", "v_proj"]),
    (
        ["q_proj", "k_proj", "v_proj", "o_proj"],
        ["q_proj", "k_proj", "v_proj", "o_proj"],
    ),
    (
        ["all-linear"],
        ["o_proj", "q_proj", "gate_proj", "down_proj", "k_proj", "up_proj", "v_proj"],
    ),
]


@pytest.mark.parametrize(
    "target_modules,expected",
    target_modules_val_map,
    ids=["default", "custom_target_modules", "all_linear_target_modules"],
)
def test_run_causallm_lora_and_inference(request, target_modules, expected):
    """Check if we can bootstrap and lora tune causallm models"""
    with tempfile.TemporaryDirectory() as tempdir:
        train_args = copy.deepcopy(TRAIN_ARGS)
        train_args.output_dir = tempdir
        base_lora_args = copy.deepcopy(PEFT_LORA_ARGS)
        if "default" not in request._pyfuncitem.callspec.id:
            base_lora_args.target_modules = target_modules

        sft_trainer.train(MODEL_ARGS, DATA_ARGS, train_args, base_lora_args)

        # validate lora tuning configs
        _validate_training(tempdir)
        checkpoint_path = _get_checkpoint_path(tempdir)
        adapter_config = _get_adapter_config(checkpoint_path)
        _validate_adapter_config(adapter_config, "LORA", base_lora_args)

        for module in expected:
            assert module in adapter_config.get("target_modules")

        # Load the model
        loaded_model = TunedCausalLM.load(checkpoint_path)

        # Run inference on the text
        output_inference = loaded_model.run(
            "Simply put, the theory of relativity states that ", max_new_tokens=50
        )
        assert len(output_inference) > 0
        assert "Simply put, the theory of relativity states that" in output_inference


############################# Finetuning Tests #############################


def test_run_causallm_ft_and_inference():
    """Check if we can bootstrap and finetune tune causallm models"""
    with tempfile.TemporaryDirectory() as tempdir:
        train_args = copy.deepcopy(TRAIN_ARGS)
        train_args.output_dir = tempdir

        sft_trainer.train(MODEL_ARGS, DATA_ARGS, train_args, None)

        # validate ft tuning configs
        _validate_training(tempdir)
        checkpoint_path = _get_checkpoint_path(tempdir)

        # Load the model
        loaded_model = TunedCausalLM.load(checkpoint_path)

        # Run inference on the text
        output_inference = loaded_model.run(
            "### Text: @NortonSupport Thanks much.\n\n### Label:", max_new_tokens=50
        )
        assert len(output_inference) > 0
        assert "### Text: @NortonSupport Thanks much.\n\n### Label:" in output_inference


############################# Helper functions #############################
def _validate_training(tempdir, check_eval=False):
    assert any(x.startswith("checkpoint-") for x in os.listdir(tempdir))
    train_logs_file_path = "{}/training_logs.jsonl".format(tempdir)
    train_log_contents = ""
    with open(train_logs_file_path, encoding="utf-8") as f:
        train_log_contents = f.read()

    assert os.path.exists(train_logs_file_path) is True
    assert os.path.getsize(train_logs_file_path) > 0
    assert "training_loss" in train_log_contents

    if check_eval:
        assert "validation_loss" in train_log_contents


def _get_checkpoint_path(dir_path):
    return os.path.join(dir_path, "checkpoint-5")


def _get_adapter_config(dir_path):
    with open(os.path.join(dir_path, "adapter_config.json"), encoding="utf-8") as f:
        return json.load(f)


def _validate_adapter_config(adapter_config, peft_type, tuning_config):
    assert adapter_config.get("task_type") == "CAUSAL_LM"
    assert adapter_config.get("peft_type") == peft_type
    assert (
        (
            adapter_config.get("tokenizer_name_or_path")
            == tuning_config.tokenizer_name_or_path
        )
        if peft_type == "PROMPT_TUNING"
        else True
    )


############################# Other Tests #############################
### Tests for a variety of edge cases and potentially problematic cases;
# some of these test directly test validation within external dependencies
# and validate errors that we expect to get from them which might be unintuitive.
# In such cases, it would probably be best for us to handle these things directly
# for better error messages, etc.

### Tests related to tokenizer configuration
def test_tokenizer_has_no_eos_token():
    """Ensure that if the model has no EOS token, it sets the default before formatting."""
    # This is a bit roundabout, but patch the tokenizer and export it and the model to a tempdir
    # that we can then reload out of for the train call, and clean up afterwards.
    tokenizer = transformers.AutoTokenizer.from_pretrained(
        MODEL_ARGS.model_name_or_path
    )
    model = transformers.AutoModelForCausalLM.from_pretrained(
        MODEL_ARGS.model_name_or_path
    )
    tokenizer.eos_token = None
    with tempfile.TemporaryDirectory() as tempdir:
        tokenizer.save_pretrained(tempdir)
        model.save_pretrained(tempdir)

        train_args = copy.deepcopy(TRAIN_ARGS)
        train_args.output_dir = tempdir
        model_args = copy.deepcopy(MODEL_ARGS)
        train_args.model_name_or_path = tempdir

        # If we handled this badly, we would probably get something like a
        # TypeError: can only concatenate str (not "NoneType") to str error
        # when we go to apply the data formatter.
        sft_trainer.train(model_args, DATA_ARGS, train_args, PEFT_PT_ARGS)
        _validate_training(tempdir)


### Tests for Bad dataset specification, i.e., data is valid, but the field we point it at isn't
def test_invalid_dataset_text_field():
    """Ensure that if we specify a dataset_text_field that doesn't exist, we get a KeyError."""

    data_args = copy.deepcopy(DATA_ARGS)
    data_args.dataset_text_field = "not found"

    with pytest.raises(KeyError):
        sft_trainer.train(MODEL_ARGS, data_args, TRAIN_ARGS, PEFT_PT_ARGS)

### Tests that giving dataset_text_field as well as formatter template gives error
def test_invalid_dataset_text_field_and_formatter_template():
    """Only one of dataset_text_field or formatter can be supplied"""
    TRAIN_KWARGS = {
        **BASE_PEFT_KWARGS,
        **{"data_formatter_template": "### Input: {{Tweet text}} \n\n ### Response: {{text_label}}"},
    }
    model_args, data_args, training_args, tune_config = causal_lm_train_kwargs(
        TRAIN_KWARGS
    )
    with pytest.raises(ValueError):
        sft_trainer.train(model_args, data_args, training_args, tune_config)

### Tests passing formatter with invalid keys gives error
def test_invalid_formatter_template():
    data_formatting_args = copy.deepcopy(BASE_PEFT_KWARGS)
    del data_formatting_args["dataset_text_field"]
    TRAIN_KWARGS = {
        **data_formatting_args,
        **{"data_formatter_template": "### Input: {{not found}} \n\n ### Response: {{text_label}}"},
    }
    model_args, data_args, training_args, tune_config = causal_lm_train_kwargs(
        TRAIN_KWARGS
    )
    with pytest.raises(KeyError):
        sft_trainer.train(model_args, data_args, training_args, tune_config)

### Tests for bad training data (i.e., data_path is an unhappy value or points to an unhappy thing)
def test_malformatted_data():
    """Ensure that malformatted data explodes due to failure to generate the dataset."""
    data_args = copy.deepcopy(DATA_ARGS)
    data_args.training_data_path = MALFORMATTED_DATA

    with pytest.raises(DatasetGenerationError):
        sft_trainer.train(MODEL_ARGS, data_args, TRAIN_ARGS, PEFT_PT_ARGS)


def test_empty_data():
    """Ensure that malformatted data explodes due to failure to generate the dataset."""
    data_args = copy.deepcopy(DATA_ARGS)
    data_args.training_data_path = EMPTY_DATA

    with pytest.raises(DatasetGenerationError):
        sft_trainer.train(MODEL_ARGS, data_args, TRAIN_ARGS, PEFT_PT_ARGS)


def test_data_path_is_a_directory():
    """Ensure that we get FileNotFoundError if we point the data path at a dir, not a file."""
    with tempfile.TemporaryDirectory() as tempdir:
        data_args = copy.deepcopy(DATA_ARGS)
        data_args.training_data_path = tempdir

        # Confusingly, if we pass a directory for our data path, it will throw a
        # FileNotFoundError saying "unable to find '<data_path>'", since it can't
        # find a matchable file in the path.
        with pytest.raises(FileNotFoundError):
            sft_trainer.train(MODEL_ARGS, data_args, TRAIN_ARGS, PEFT_PT_ARGS)


### Tests for bad tuning module configurations
def test_run_causallm_lora_with_invalid_modules():
    """Check that we throw a value error if the target modules for lora don't exist."""
    with tempfile.TemporaryDirectory() as tempdir:
        train_args = copy.deepcopy(TRAIN_ARGS)
        train_args.output_dir = tempdir
        # Defaults are q_proj / v_proj; this will fail lora as the torch module doesn't have them
        lora_config = copy.deepcopy(PEFT_LORA_ARGS)
        lora_config.target_modules = ["foo", "bar"]
        # Peft should throw a value error about modules not matching the base module
        with pytest.raises(ValueError):
            sft_trainer.train(MODEL_ARGS, DATA_ARGS, train_args, lora_config)


### Direct validation tests based on whether or not packing is enabled
def test_no_packing_needs_dataset_text_field():
    """Ensure we need to set the dataset text field if packing is False"""
    with tempfile.TemporaryDirectory() as tempdir:
        train_args = copy.deepcopy(TRAIN_ARGS)
        train_args.output_dir = tempdir
        data_args = copy.deepcopy(DATA_ARGS)
        data_args.dataset_text_field = None

        with pytest.raises(ValueError):
            sft_trainer.train(MODEL_ARGS, data_args, train_args, PEFT_PT_ARGS)


# TODO: Fix this case
@pytest.mark.skip(reason="currently crashes before validation is done")
def test_no_packing_needs_reponse_template():
    """Ensure we need to set the response template if packing is False"""
    with tempfile.TemporaryDirectory() as tempdir:
        train_args = copy.deepcopy(TRAIN_ARGS)
        train_args.output_dir = tempdir
        data_args = copy.deepcopy(DATA_ARGS)
        data_args.response_template = None

        with pytest.raises(ValueError):
            sft_trainer.train(MODEL_ARGS, data_args, train_args, PEFT_PT_ARGS)


### Tests for model dtype edge cases
@pytest.mark.skipif(
    not (torch.cuda.is_available() and torch.cuda.is_bf16_supported()),
    reason="Only runs if bf16 is unsupported",
)
def test_bf16_still_tunes_if_unsupported():
    """Ensure that even if bf16 is not supported, tuning still works without problems."""
    assert not torch.cuda.is_bf16_supported()
    with tempfile.TemporaryDirectory() as tempdir:
        train_args = copy.deepcopy(TRAIN_ARGS)
        train_args.output_dir = tempdir
        model_args = copy.deepcopy(MODEL_ARGS)
        model_args.torch_dtype = "bfloat16"

        sft_trainer.train(model_args, DATA_ARGS, train_args, PEFT_PT_ARGS)
        _validate_training(tempdir)


def test_bad_torch_dtype():
    """Ensure that specifying an invalid torch dtype yields a ValueError."""
    with tempfile.TemporaryDirectory() as tempdir:
        train_args = copy.deepcopy(TRAIN_ARGS)
        train_args.output_dir = tempdir
        model_args = copy.deepcopy(MODEL_ARGS)
        model_args.torch_dtype = "not a type"

        with pytest.raises(ValueError):
            sft_trainer.train(model_args, DATA_ARGS, train_args, PEFT_PT_ARGS)<|MERGE_RESOLUTION|>--- conflicted
+++ resolved
@@ -36,66 +36,6 @@
 from tuning.config import configs, peft_config
 
 MODEL_NAME = "Maykeye/TinyLLama-v0"
-<<<<<<< HEAD
-BASE_PEFT_KWARGS = {
-    "model_name_or_path": MODEL_NAME,
-    "training_data_path": TWITTER_COMPLAINTS_DATA,
-    "num_train_epochs": 5,
-    "per_device_train_batch_size": 4,
-    "per_device_eval_batch_size": 4,
-    "gradient_accumulation_steps": 4,
-    "learning_rate": 0.00001,
-    "weight_decay": 0,
-    "warmup_ratio": 0.03,
-    "lr_scheduler_type": "cosine",
-    "logging_steps": 1,
-    "include_tokens_per_second": True,
-    "packing": False,
-    "response_template": "\n### Label:",
-    "dataset_text_field": "output",
-    "use_flash_attn": False,
-    "torch_dtype": "float32",
-    "max_seq_length": 4096,
-    "peft_method": "pt",
-    "prompt_tuning_init": "RANDOM",
-    "num_virtual_tokens": 8,
-    "prompt_tuning_init_text": "hello",
-    "tokenizer_name_or_path": MODEL_NAME,
-    "save_strategy": "epoch",
-    "output_dir": "tmp",
-}
-BASE_LORA_KWARGS = copy.deepcopy(BASE_PEFT_KWARGS)
-BASE_LORA_KWARGS["peft_method"] = "lora"
-
-BASE_FT_KWARGS = copy.deepcopy(BASE_PEFT_KWARGS)
-BASE_FT_KWARGS["peft_method"] = None
-del BASE_FT_KWARGS["prompt_tuning_init"]
-del BASE_FT_KWARGS["prompt_tuning_init_text"]
-
-
-def test_helper_causal_lm_train_kwargs():
-    """Check happy path kwargs passed and parsed properly."""
-    model_args, data_args, training_args, tune_config = causal_lm_train_kwargs(
-        BASE_PEFT_KWARGS
-    )
-
-    assert model_args.model_name_or_path == MODEL_NAME
-    assert model_args.use_flash_attn is False
-    assert model_args.torch_dtype == "float32"
-
-    assert data_args.training_data_path == TWITTER_COMPLAINTS_DATA
-    assert data_args.response_template == "\n### Label:"
-    assert data_args.dataset_text_field == "output"
-
-    assert training_args.num_train_epochs == 5
-    assert training_args.max_seq_length == 4096
-    assert training_args.save_strategy == "epoch"
-
-    assert tune_config.prompt_tuning_init == "RANDOM"
-    assert tune_config.prompt_tuning_init_text == "hello"
-    assert tune_config.tokenizer_name_or_path == MODEL_NAME
-    assert tune_config.num_virtual_tokens == 8
-=======
 MODEL_ARGS = configs.ModelArguments(
     model_name_or_path=MODEL_NAME, use_flash_attn=False, torch_dtype="float32"
 )
@@ -126,7 +66,6 @@
     prompt_tuning_init_text="hello",
     tokenizer_name_or_path=MODEL_NAME,
 )
->>>>>>> 697b573d
 
 PEFT_LORA_ARGS = peft_config.LoraConfig(r=8, lora_alpha=32, lora_dropout=0.05)
 
@@ -179,25 +118,20 @@
     This test needs the trainer to format data to a single sequence internally.
     """
     with tempfile.TemporaryDirectory() as tempdir:
-        data_formatting_args = copy.deepcopy(BASE_PEFT_KWARGS)
-        del data_formatting_args["dataset_text_field"]
-        data_formatting_args["data_formatter_template"] = "### Input: {{Tweet text}} \n\n ### Response: {{text_label}}"
-
-        TRAIN_KWARGS = {**data_formatting_args, **{"output_dir": tempdir}}
-
-        model_args, data_args, training_args, tune_config = causal_lm_train_kwargs(
-            TRAIN_KWARGS
-        )
-        # Just double checking that formnatter is set
-        assert data_args.data_formatter_template is not None
-
-        sft_trainer.train(model_args, data_args, training_args, tune_config)
+        data_formatting_args = copy.deepcopy(DATA_ARGS)
+        data_formatting_args.dataset_text_field = None
+        data_formatting_args.data_formatter_template = "### Input: {{Tweet text}} \n\n ### Response: {{text_label}}"
+
+        train_args = copy.deepcopy(TRAIN_ARGS)
+        train_args.output_dir = tempdir
+  
+        sft_trainer.train(MODEL_ARGS, data_formatting_args, train_args, PEFT_PT_ARGS)
 
         # validate peft tuning configs
         _validate_training(tempdir)
         checkpoint_path = _get_checkpoint_path(tempdir)
         adapter_config = _get_adapter_config(checkpoint_path)
-        _validate_adapter_config(adapter_config, "PROMPT_TUNING", data_formatting_args)
+        _validate_adapter_config(adapter_config, "PROMPT_TUNING", PEFT_PT_ARGS)
 
         # Load the model
         loaded_model = TunedCausalLM.load(checkpoint_path)
@@ -432,29 +366,20 @@
 ### Tests that giving dataset_text_field as well as formatter template gives error
 def test_invalid_dataset_text_field_and_formatter_template():
     """Only one of dataset_text_field or formatter can be supplied"""
-    TRAIN_KWARGS = {
-        **BASE_PEFT_KWARGS,
-        **{"data_formatter_template": "### Input: {{Tweet text}} \n\n ### Response: {{text_label}}"},
-    }
-    model_args, data_args, training_args, tune_config = causal_lm_train_kwargs(
-        TRAIN_KWARGS
-    )
+    data_args = copy.deepcopy(DATA_ARGS)
+    data_args.data_formatter_template = "### Input: {{Tweet text}} \n\n ### Response: {{text_label}}"
+    
     with pytest.raises(ValueError):
-        sft_trainer.train(model_args, data_args, training_args, tune_config)
+        sft_trainer.train(MODEL_ARGS, data_args, TRAIN_ARGS, PEFT_PT_ARGS)
 
 ### Tests passing formatter with invalid keys gives error
 def test_invalid_formatter_template():
-    data_formatting_args = copy.deepcopy(BASE_PEFT_KWARGS)
-    del data_formatting_args["dataset_text_field"]
-    TRAIN_KWARGS = {
-        **data_formatting_args,
-        **{"data_formatter_template": "### Input: {{not found}} \n\n ### Response: {{text_label}}"},
-    }
-    model_args, data_args, training_args, tune_config = causal_lm_train_kwargs(
-        TRAIN_KWARGS
-    )
+    data_args = copy.deepcopy(DATA_ARGS)
+    data_args.dataset_text_field = None
+    data_args.data_formatter_template = "### Input: {{not found}} \n\n ### Response: {{text_label}}"
+
     with pytest.raises(KeyError):
-        sft_trainer.train(model_args, data_args, training_args, tune_config)
+        sft_trainer.train(MODEL_ARGS, data_args, TRAIN_ARGS, PEFT_PT_ARGS)
 
 ### Tests for bad training data (i.e., data_path is an unhappy value or points to an unhappy thing)
 def test_malformatted_data():
